/* This Source Code Form is subject to the terms of the Mozilla Public
 * License, v. 2.0. If a copy of the MPL was not distributed with this
 * file, You can obtain one at http://mozilla.org/MPL/2.0/. */

// Copyright 2018 John Maloney, Bernat Romagosa, and Jens Mönig

// tftPrims.cpp - Microblocks TFT screen primitives and touch screen input
// Bernat Romagosa, November 2018

#include <Arduino.h>
#include <SPI.h>
#include <Wire.h>
#include <stdio.h>
#include <stdlib.h>

#include "mem.h"
#include "interp.h"

int useTFT = false;
static int touchEnabled = false;
static int deferUpdates = false;

// Redefine this macro for displays that must explicitly push offscreen changes to the display
<<<<<<< HEAD
#define UPDATE_DISPLAY() { for (int i = 0; i < 1; i++) { processMessage(); }}
=======
#define UPDATE_DISPLAY() processMessage();
>>>>>>> 90080f2c

#if defined(ARDUINO_CITILAB_ED1) || defined(ARDUINO_M5Stack_Core_ESP32) || \
	defined(ARDUINO_M5Stick_C) || defined(ARDUINO_ESP8266_WEMOS_D1MINI) || \
	defined(ARDUINO_NRF52840_CLUE) || defined(ARDUINO_IOT_BUS) || defined(SCOUT_MAKES_AZUL) || \
	defined(TTGO_RP2040) || defined(TTGO_DISPLAY) || defined(ARDUINO_M5STACK_Core2) || \
	defined(PICO_ED) || defined(OLED_128_64)

	#define BLACK 0

	// Optional TFT_ESPI code was added by John to study performance differences
	#define USE_TFT_ESPI false // true to use TFT_eSPI library, false to use AdaFruit GFX library
	#if USE_TFT_ESPI
		#include <TFT_eSPI.h>

		TFT_eSPI tft = TFT_eSPI();

		void tftInit() {
			tft.init();
			tft.setRotation(0);
			tftClear();
			// Turn on backlight on IoT-Bus
			pinMode(33, OUTPUT);
			digitalWrite(33, HIGH);
			useTFT = true;
		}

	#elif defined(ARDUINO_CITILAB_ED1)
		#include "Adafruit_GFX.h"
		#include "Adafruit_ST7735.h"

		#define TFT_CS	5
		#define TFT_DC	9
		#define TFT_RST	10
		#define TFT_WIDTH 128
		#define TFT_HEIGHT 128
		Adafruit_ST7735 tft = Adafruit_ST7735(TFT_CS, TFT_DC, TFT_RST);

		void tftInit() {
			tft.initR(INITR_144GREENTAB);
			tft.setRotation(0);
			tftClear();
			useTFT = true;
		}

	#elif defined(ARDUINO_ESP8266_WEMOS_D1MINI)
		#include "Adafruit_GFX.h"
		#include "Adafruit_ST7735.h"

		#define TFT_CS	D4
		#define TFT_DC	D3
		#define TFT_RST	-1
		#define TFT_WIDTH 128
		#define TFT_HEIGHT 128
		Adafruit_ST7735 tft = Adafruit_ST7735(TFT_CS, TFT_DC, TFT_RST);

		void tftInit() {
			tft.initR(INITR_144GREENTAB);
			tft.setRotation(1);
			tftClear();
			useTFT = true;
		}

	#elif defined(ARDUINO_M5Stack_Core_ESP32)
		#include "Adafruit_GFX.h"
		#include "Adafruit_ILI9341.h"
		#define TFT_CS	14
		#define TFT_DC	27
		#define TFT_RST	33
		#define TFT_WIDTH 320
		#define TFT_HEIGHT 240
		Adafruit_ILI9341 tft = Adafruit_ILI9341(TFT_CS, TFT_DC, TFT_RST);
		void tftInit() {
			// test TFT_RST to see if we need to invert the display
			// (from https://github.com/m5stack/M5Stack/blob/master/src/utility/In_eSPI.cpp)
			pinMode(TFT_RST, INPUT_PULLDOWN);
			delay(1);
			bool invertFlag = digitalRead(TFT_RST);
			pinMode(TFT_RST, OUTPUT);

			tft.begin(40000000); // Run SPI at 80MHz/2
			tft.setRotation(1);
			tft.invertDisplay(invertFlag);

			uint8_t m = 0x08 | 0x04; // RGB pixel order, refresh LCD right to left
			tft.sendCommand(ILI9341_MADCTL, &m, 1);
			tftClear();
			// Turn on backlight:
			pinMode(32, OUTPUT);
			digitalWrite(32, HIGH);
			useTFT = true;
		}

	#elif defined(ARDUINO_M5Stick_C)
		// Preliminary: this is not yet working...
		#include "Adafruit_GFX.h"

		#define TFT_CS		5
		#define TFT_DC		23
		#define TFT_RST		18

		#ifdef ARDUINO_M5Stick_Plus
			#include "Adafruit_ST7789.h"
			#define TFT_WIDTH	240
			#define TFT_HEIGHT	135
		#else
			#include "Adafruit_ST7735.h"
			#define TFT_WIDTH	160
			#define TFT_HEIGHT	80
		#endif

		#ifdef ARDUINO_M5Stick_Plus
			Adafruit_ST7789 tft = Adafruit_ST7789(TFT_CS, TFT_DC, TFT_RST);
		#else
			// make a subclass so we can adjust the x/y offsets
			class M5StickLCD : public Adafruit_ST7735 {
			public:
				M5StickLCD(int8_t cs, int8_t dc, int8_t rst) : Adafruit_ST7735(cs, dc, rst) {}
				void setOffsets(int colOffset, int rowOffset) {
					_xstart = _colstart = colOffset;
					_ystart = _rowstart = rowOffset;
				}
			};
			M5StickLCD tft = M5StickLCD(TFT_CS, TFT_DC, TFT_RST);
		#endif

		int readAXP(int reg) {
			Wire1.beginTransmission(0x34);
			Wire1.write(reg);
			Wire1.endTransmission();
			Wire1.requestFrom(0x34, 1);
			return Wire1.available() ? Wire1.read() : 0;
		}

		void writeAXP(int reg, int value) {
			Wire1.beginTransmission(0x34);
			Wire1.write(reg);
			Wire1.write(value);
			Wire1.endTransmission();
		}

		void tftInit() {
			#ifdef ARDUINO_M5Stick_Plus
				tft.init(TFT_HEIGHT, TFT_WIDTH);
 				tft.setRotation(3);
			#else
				tft.initR(INITR_MINI160x80);
				tft.setOffsets(26, 1);
				tft.setRotation(1);
			#endif
			tft.invertDisplay(true); // display must be inverted to give correct colors...
			tftClear();

			Wire1.begin(21, 22);
			Wire1.setClock(400000);

			// turn on LCD power pins (LD02 and LD03) = 0x0C
			// and for C+, turn on Ext (0x40) for the buzzer and DCDC1 (0x01) since M5Stack's init code does that
			int n = readAXP(0x12);
			writeAXP(0x12, n | 0x4D);

			int brightness = 12; // useful range: 7-12 (12 is max)
			n = readAXP(0x28);
			writeAXP(0x28, (brightness << 4) | (n & 0x0f)); // set brightness

			useTFT = true;
		}

	#elif defined(ARDUINO_M5STACK_Core2)
		// Preliminary: this is not yet working...
		#include "Adafruit_GFX.h"
		#include "Adafruit_ILI9341.h"
		#define TFT_CS	5
		#define TFT_DC	15
		#define TFT_WIDTH 320
		#define TFT_HEIGHT 240
		Adafruit_ILI9341 tft = Adafruit_ILI9341(TFT_CS, TFT_DC);

		int readAXP(int reg) {
			Wire1.beginTransmission(0x34);
			Wire1.write(reg);
			Wire1.endTransmission();
			Wire1.requestFrom(0x34, 1);
			return Wire1.available() ? Wire1.read() : 0;
		}

		void writeAXP(int reg, int value) {
			Wire1.beginTransmission(0x34);
			Wire1.write(reg);
			Wire1.write(value);
			Wire1.endTransmission();
		}

		void AXP192_SetDCVoltage(uint8_t number, uint16_t voltage) {
			uint8_t addr;
			if (number > 2) return;
			voltage = (voltage < 700) ? 0 : (voltage - 700) / 25;
			switch (number) {
			case 0:
				addr = 0x26;
				break;
			case 1:
				addr = 0x25;
				break;
			case 2:
				addr = 0x27;
				break;
			}
			writeAXP(addr, (readAXP(addr) & 0x80) | (voltage & 0x7F));
		}

		void AXP192_SetLDOVoltage(uint8_t number, uint16_t voltage) {
			voltage = (voltage > 3300) ? 15 : (voltage / 100) - 18;
			if (2 == number) writeAXP(0x28, (readAXP(0x28) & 0x0F) | (voltage << 4));
			if (3 == number) writeAXP(0x28, (readAXP(0x28) & 0xF0) | voltage);
		}

		void AXP192_SetLDOEnable(uint8_t number, bool state) {
			uint8_t mark = 0x01;
			if ((number < 2) || (number > 3)) return;

			mark <<= number;
			if (state) {
				writeAXP(0x12, (readAXP(0x12) | mark));
			} else {
				writeAXP(0x12, (readAXP(0x12) & (~mark)));
			}
		}

		void AXP192_SetDCDC3(bool state) {
			uint8_t buf = readAXP(0x12);
			if (state == true) {
				buf = (1 << 1) | buf;
			} else {
				buf = ~(1 << 1) & buf;
			}
			writeAXP(0x12, buf);
		}

		void AXP192_SetLCDRSet(bool state) {
			uint8_t reg_addr = 0x96;
			uint8_t gpio_bit = 0x02;
			uint8_t data = readAXP(reg_addr);

			if (state) {
				data |= gpio_bit;
			} else {
				data &= ~gpio_bit;
			}
			writeAXP(reg_addr, data);
		}

		void AXP192_SetLed(uint8_t state) {
			uint8_t reg_addr = 0x94;
			uint8_t data = readAXP(reg_addr);

			if (state) {
				data = data & 0xFD;
			} else {
				data |= 0x02;
			}
			writeAXP(reg_addr, data);
		}

		void AXP192_SetSpkEnable(uint8_t state) {
			// Set true to enable speaker

			uint8_t reg_addr = 0x94;
			uint8_t gpio_bit = 0x04;
			uint8_t data;
			data = readAXP(reg_addr);

			if (state) {
				data |= gpio_bit;
			} else {
				data &= ~gpio_bit;
			}
			writeAXP(reg_addr, data);
		}

		void AXP192_SetCHGCurrent(uint8_t state) {
			uint8_t data = readAXP(0x33);
			data &= 0xf0;
			data = data | ( state & 0x0f );
			writeAXP(0x33, data);
		}

		void AXP192_SetBusPowerMode(uint8_t state) {
			// Select source for BUS_5V
			// 0 : powered by USB or battery; use internal boost
			// 1 : powered externally

			uint8_t data;
			if (state == 0) {
				// Set GPIO to 3.3V (LDO OUTPUT mode)
				data = readAXP(0x91);
				writeAXP(0x91, (data & 0x0F) | 0xF0);
				// Set GPIO0 to LDO OUTPUT, pullup N_VBUSEN to disable VBUS supply from BUS_5V
				data = readAXP(0x90);
				writeAXP(0x90, (data & 0xF8) | 0x02);
				// Set EXTEN to enable 5v boost
				data = readAXP(0x10);
				writeAXP(0x10, data | 0x04);
			} else {
				// Set EXTEN to disable 5v boost
				data = readAXP(0x10);
				writeAXP(0x10, data & ~0x04);
				// Set GPIO0 to float, using enternal pulldown resistor to enable VBUS supply from BUS_5V
				data = readAXP(0x90);
				writeAXP(0x90, (data & 0xF8) | 0x07);
			}
		}

		void AXP192_begin() {
			// derived from AXP192.cpp from https://github.com/m5stack/M5Core2
			Wire1.begin(21, 22);
			Wire1.setClock(400000);

			writeAXP(0x30, (readAXP(0x30) & 0x04) | 0x02); // turn vbus limit off
			writeAXP(0x92, readAXP(0x92) & 0xf8); // set gpio1 to output
			writeAXP(0x93, readAXP(0x93) & 0xf8); // set gpio2 to output
			writeAXP(0x35, (readAXP(0x35) & 0x1c) | 0xa2); // enable rtc battery charging
			AXP192_SetDCVoltage(0, 3350); // set esp32 power voltage to 3.35v
			AXP192_SetDCVoltage(2, 2800); // set backlight voltage was set to 2.8v
			AXP192_SetLDOVoltage(2, 3300); // set peripheral voltage (LCD_logic, SD card) voltage to 2.0v
			AXP192_SetLDOVoltage(3, 2000); // set vibrator motor voltage to 2.0v
			AXP192_SetLDOEnable(2, true);
			AXP192_SetDCDC3(true); // LCD backlight
			AXP192_SetLed(false);
			AXP192_SetSpkEnable(true);

			AXP192_SetCHGCurrent(0); // charge current: 100mA
			writeAXP(0x95, (readAXP(0x95) & 0x72) | 0x84); // GPIO4

			writeAXP(0x36, 0x4C); // ???
			writeAXP(0x82,0xff); // ???

			AXP192_SetLCDRSet(0);
			delay(100);
			AXP192_SetLCDRSet(1);
			delay(100);

			// axp: check v-bus status
			if (readAXP(0x00) & 0x08) {
				writeAXP(0x30, readAXP(0x30) | 0x80);
				// if has v-bus power, disable M-Bus 5V output to input
				AXP192_SetBusPowerMode(1);
			} else {
				// otherwise, enable M-Bus 5V output
				AXP192_SetBusPowerMode(0);
			}
		}

		void tftInit() {
			AXP192_begin();

			tft.begin(40000000); // Run SPI at 80MHz/2
			tft.setRotation(1);
			tft.invertDisplay(true);
			uint8_t m = 0x08 | 0x04; // RGB pixel order, refresh LCD right to left
			tft.sendCommand(ILI9341_MADCTL, &m, 1);

			tftClear();
			useTFT = true;
		}

	#elif defined(ARDUINO_NRF52840_CLUE)
		#include "Adafruit_GFX.h"
		#include "Adafruit_ST7789.h"

		#define TFT_CS		31
		#define TFT_DC		32
		#define TFT_RST		33
		#define TFT_WIDTH	240
		#define TFT_HEIGHT	240
		Adafruit_ST7789 tft = Adafruit_ST7789(&SPI1, TFT_CS, TFT_DC, TFT_RST);

		void tftInit() {
			tft.init(240, 240);
			tft.setRotation(1);
			tft.fillScreen(0);
			uint8_t rtna = 0x01; // Screen refresh rate control (datasheet 9.2.18, FRCTRL2)
			tft.sendCommand(0xC6, &rtna, 1);

			// fix for display gamma glitch on some Clue boards:
			uint8_t gamma = 2;
			tft.sendCommand(0x26, &gamma, 1);

			// Turn on backlight
			pinMode(34, OUTPUT);
			digitalWrite(34, HIGH);

			useTFT = true;
		}

	#elif defined(ARDUINO_IOT_BUS)
		#include "Adafruit_GFX.h"
		#include "Adafruit_ILI9341.h"
		#include <XPT2046_Touchscreen.h>
		#include <SPI.h>

		#define HAS_TFT_TOUCH
		#define TOUCH_CS_PIN 16
		XPT2046_Touchscreen ts(TOUCH_CS_PIN);

		#define X_MIN 256
		#define X_MAX 3632
		#define Y_MIN 274
		#define Y_MAX 3579

		#define TFT_CS	5
		#define TFT_DC	27

		#define TFT_WIDTH 320
		#define TFT_HEIGHT 240
		Adafruit_ILI9341 tft = Adafruit_ILI9341(TFT_CS, TFT_DC);

		void tftInit() {
			tft.begin();
			tft.setRotation(1);
//			tft._freq = 80000000; // this requires moving _freq to public in AdaFruit_SITFT.h
			tftClear();
			// Turn on backlight on IoT-Bus
			pinMode(33, OUTPUT);
			digitalWrite(33, HIGH);

			useTFT = true;
		}

		void touchInit() {
			ts.begin();
			ts.setCalibration(X_MIN, X_MAX, Y_MIN, Y_MAX);
			ts.setRotation(1);
			touchEnabled = true;
		}

	#elif defined(SCOUT_MAKES_AZUL)
		#undef BLACK // defined in SSD1306 header
		#include "Adafruit_GFX.h"
		#include "Adafruit_SSD1306.h"

		#define TFT_WIDTH 128
		#define TFT_HEIGHT 32
		#define IS_MONOCHROME true

		Adafruit_SSD1306 tft = Adafruit_SSD1306(TFT_WIDTH, TFT_HEIGHT);

		#undef UPDATE_DISPLAY
		#define UPDATE_DISPLAY() { if (!deferUpdates) { tft.display(); taskSleep(10); }}

		void tftInit() {
			tft.begin(SSD1306_SWITCHCAPVCC, 0x3C);
			useTFT = true;
			tftClear();
		}

	#elif defined(OLED_128_64)
		#undef BLACK // defined in SSD1306 header
		#include "Adafruit_GFX.h"
		#include "Adafruit_SSD1306.h"

		#define TFT_ADDR 0x3C
		#define TFT_WIDTH 128
		#define TFT_HEIGHT 64
		#define IS_MONOCHROME true

		Adafruit_SSD1306 tft = Adafruit_SSD1306(TFT_WIDTH, TFT_HEIGHT, &Wire, -1, 400000, 400000);

		#undef UPDATE_DISPLAY
		#define UPDATE_DISPLAY() { if (!deferUpdates) { tft.display(); taskSleep(10); }}

		void tftInit() {
			if (!hasI2CPullups()) return; // no OLED connected and no I2C pullups
			int response = readI2CReg(TFT_ADDR, 0); // test if OLED responds at TFT_ADDR
			if (response < 0) return; // no OLED display detected

			tft.begin(SSD1306_SWITCHCAPVCC, TFT_ADDR);
			// set to max OLED brightness
			writeI2CReg(TFT_ADDR, 0x80, 0x81);
			writeI2CReg(TFT_ADDR, 0x80, 0xFF);
			useTFT = true;
			tftClear();
		}

	#elif defined(TTGO_DISPLAY)
		#include "Adafruit_GFX.h"
		#include "Adafruit_ST7789.h"

		#define TFT_MOSI 19
		#define TFT_SCLK 18
		#define TFT_CS 5
		#define TFT_DC 16
		#define TFT_RST 23
		#define TFT_BL 4
		#define TFT_WIDTH 240
		#define TFT_HEIGHT 135
		#define TFT_PWR 22
		Adafruit_ST7789 tft = Adafruit_ST7789(TFT_CS, TFT_DC, TFT_MOSI, TFT_SCLK, TFT_RST);

		void tftInit() {
			pinMode(TFT_BL, OUTPUT);
			digitalWrite(TFT_BL, 1);
			tft.init(TFT_HEIGHT, TFT_WIDTH);
			tft.setRotation(1);
			tftClear();
			useTFT = true;
		}

	#elif defined(TTGO_RP2040)
		#include "Adafruit_GFX.h"
		#include "Adafruit_ST7789.h"

		#define TFT_MOSI 3
		#define TFT_SCLK 2
		#define TFT_CS 5
		#define TFT_DC 1
		#define TFT_RST 0
		#define TFT_BL 4
		#define TFT_WIDTH 240
		#define TFT_HEIGHT 135
		#define TFT_PWR 22
		Adafruit_ST7789 tft = Adafruit_ST7789(TFT_CS, TFT_DC, TFT_MOSI, TFT_SCLK, TFT_RST);

		void tftInit() {
			pinMode(TFT_PWR, OUTPUT);
			pinMode(TFT_BL, OUTPUT);
			digitalWrite(TFT_PWR, 1);
			tft.init(TFT_HEIGHT, TFT_WIDTH);
			analogWrite(TFT_BL, 250);
			tft.setRotation(1);
			tftClear();
			useTFT = true;
		}

	#elif defined(PICO_ED)
		#include <Adafruit_GFX.h>

		#define TFT_WIDTH 17
		#define TFT_HEIGHT 7
		#define IS_GRAYSCALE true

		// IS31FL3731 constants
		#define IS31FL_ADDR 0x74
		#define IS31FL_BANK_SELECT 0xFD
		#define IS31FL_FUNCTION_BANK 0x0B
		#define IS31FL_SHUTDOWN_REG 0x0A
		#define IS31FL_CONFIG_REG 0x00
		#define IS31FL_PICTUREFRAME_REG 0x01

		#undef UPDATE_DISPLAY
		#define UPDATE_DISPLAY() { if (!deferUpdates) tft.updateDisplay(); }

		class IS31FL3731 : public Adafruit_GFX {
		public:
			IS31FL3731(uint8_t width, uint8_t height) : Adafruit_GFX(width, height) {}

			TwoWire *wire;
			uint8 displayBuffer[144];

			bool begin();
			void drawPixel(int16_t x, int16_t y, uint16_t brightness);
			void clearDisplayBuffer();
			void showMicroBitPixels(int microBitDisplayBits, int xPos, int yPos);
			void updateDisplay(void);
			void setRegister(uint8_t reg, uint8_t value);
		};

		bool IS31FL3731::begin() {
			wire = &Wire1;
			if (readI2CReg(IS31FL_ADDR, 0) < 0) {
				// no display on external i2c bus, so this is a pico:ed v2

				// initialize internal i2c bus
				wire = &Wire;
				wire->setSDA(0);
				wire->setSCL(1);
				wire->begin();
				wire->setClock(400000);

				// speaker in on pin 3 of pico:ed v2
				setPicoEdSpeakerPin(3);
			}

			// select the function bank
			setRegister(IS31FL_BANK_SELECT, IS31FL_FUNCTION_BANK);

			// toggle shutdown
			setRegister(IS31FL_SHUTDOWN_REG, 0);
			delay(10);
			setRegister(IS31FL_SHUTDOWN_REG, 1);

			// picture mode
			setRegister(IS31FL_CONFIG_REG, 0);

			// set frame to display
			setRegister(IS31FL_PICTUREFRAME_REG, 0);

			// clear the display before enabling LED's
			memset(displayBuffer, 0, sizeof(displayBuffer));
			updateDisplay();

			// enable all LEDs
			for (uint8_t bank = 0; bank < 8; bank++) {
				setRegister(IS31FL_BANK_SELECT, bank);
				for (uint8_t i = 0; i < 18; i++) {
					setRegister(i, 0xFF);
				}
			}
			return true;
		}

		void IS31FL3731::clearDisplayBuffer() {
			memset(displayBuffer, 0, sizeof(displayBuffer));
		}

		void IS31FL3731::drawPixel(int16_t x, int16_t y, uint16_t brightness) {
			// Set the brightness of the pixel at (x, y).

			const uint8_t topRow[17] =
				{7, 23, 39, 55, 71, 87, 103, 119, 135, 136, 120, 104, 88, 72, 56, 40, 24};

			if ((x < 0) || (x > 16)) return;
			if ((y < 0) || (y > 6)) return;

			// adjust brightness (use range 0-100 to avoid making LED's painfully bright)
			if ((brightness != 0) && (brightness < 3)) brightness = 3; //
			brightness = (100 * brightness) / 255;
			if (brightness > 100) brightness = 100;

			int incr = (x < 9) ? -1 : 1;
			int i = topRow[x] + (y * incr);
			displayBuffer[i] = brightness;
		}

		void IS31FL3731::showMicroBitPixels(int microBitDisplayBits, int xPos, int yPos) {
			// Draw 5x5 image at the given location where 1,1 is the origin.

			int brightness = 100;
			int y = yPos;
			for (int i = 0; i < 25; i++) {
				int x = (i % 5) + 5 + xPos;
				if ((5 < x) && (x < 11) && (0 < y) && (y < 6)) {
					if (microBitDisplayBits & (1 << i)) drawPixel(x, y, brightness);
				}
				if ((i % 5) == 4) y++;
			}
			updateDisplay();
		}

		void IS31FL3731::updateDisplay() {
			// Write the entire display buffer to bank 0.

			setRegister(IS31FL_BANK_SELECT, 0); // select bank 0
			for (uint8_t i = 0; i < 6; i++) {
				wire->beginTransmission(IS31FL_ADDR);
				wire->write(0x24 + (24 * i)); // offset within bank
				wire->write(&displayBuffer[24 * i], 24);
				wire->endTransmission();
			}
		}

		void IS31FL3731::setRegister(uint8_t reg, uint8_t value) {
			wire->beginTransmission(IS31FL_ADDR);
			wire->write(reg);
			wire->write(value);
			wire->endTransmission();
		}

		// pretend display is 7 pixels wider so GFX will display partial characters
		IS31FL3731 tft = IS31FL3731(TFT_WIDTH + 7, TFT_HEIGHT);

		void tftInit() {
			tft.begin();
			useTFT = true;
		}

	void showMicroBitPixels(int microBitDisplayBits, int xPos, int yPos) {
		// Used by scrolling text; don't clear display.
		tft.showMicroBitPixels(microBitDisplayBits, xPos, yPos);
	}

	#endif // end of board-specific sections

static int color24to16b(int color24b) {
	// Convert 24-bit RGB888 format to the TFT's target pixel format.
	// Return [0..1] for 1-bit display, [0-255] for grayscale, and RGB565 for 16-bit color.

	int r, g, b;

	#ifdef IS_MONOCHROME
		return color24b ? 1 : 0;
	#endif

	#ifdef IS_GRAYSCALE
		r = (color24b >> 16) & 0xFF;
		g = (color24b >> 8) & 0xFF;
		b = color24b & 0xFF;
		int gray = r;
		if (g > r) gray = g;
		if (b > r) gray = b;
		return gray;
	#endif

	r = (color24b >> 19) & 0x1F; // 5 bits
	g = (color24b >> 10) & 0x3F; // 6 bits
	b = (color24b >> 3) & 0x1F; // 5 bits
	#if defined(ARDUINO_M5Stick_C) && !defined(ARDUINO_M5Stick_Plus)
		return (b << 11) | (g << 5) | r; // color order: BGR
	#else
		return (r << 11) | (g << 5) | b; // color order: RGB
	#endif
}

void tftClear() {
	if (!useTFT) return;

	tft.fillScreen(BLACK);
	UPDATE_DISPLAY();
}

void tftSetHugePixel(int x, int y, int state) {
	if (!useTFT) return;

	#if defined(ARDUINO_BBC_MICROBIT) || defined(ARDUINO_BBC_MICROBIT_V2)
		// allow independent use TFT and micro:bit display
		return;
	#endif

	// simulate a 5x5 array of square pixels like the micro:bit LED array
	#if defined(PICO_ED)
		if ((1 <= x) && (x <= 5) && (1 <= y) && (y <= 5)) {
			int brightness = (state ? 100 : 0);
			tft.drawPixel((x + 5), y, brightness);
			UPDATE_DISPLAY();
		}
		return;
	#endif
	int minDimension, xInset = 0, yInset = 0;
	if (tft.width() > tft.height()) {
		minDimension = tft.height();
		xInset = (tft.width() - tft.height()) / 2;
	} else {
		minDimension = tft.width();
		yInset = (tft.height() - tft.width()) / 2;
	}
	int lineWidth = (minDimension > 60) ? 3 : 1;
	int squareSize = (minDimension - (6 * lineWidth)) / 5;
	tft.fillRect(
		xInset + ((x - 1) * squareSize) + (x * lineWidth), // x
		yInset + ((y - 1) * squareSize) + (y * lineWidth), // y
		squareSize, squareSize,
		color24to16b(state ? mbDisplayColor : BLACK));
	UPDATE_DISPLAY();
}

void tftSetHugePixelBits(int bits) {
	if (!useTFT) return;

	#if defined(ARDUINO_BBC_MICROBIT) || defined(ARDUINO_BBC_MICROBIT_V2)
		// allow independent use TFT and micro:bit display
		return;
	#endif

	#if defined(PICO_ED)
		tft.clearDisplayBuffer();
		tft.showMicroBitPixels(bits, 1, 1);
		return;
	#endif
	if (0 == bits) {
		tftClear();
	} else {
		for (int x = 1; x <= 5; x++) {
			for (int y = 1; y <= 5; y++) {
				tftSetHugePixel(x, y, bits & (1 << ((5 * (y - 1) + x) - 1)));
			}
		}
	}
	UPDATE_DISPLAY();
}

OBJ primSetBacklight(int argCount, OBJ *args) {
	if (!useTFT) return falseObj;

	if ((argCount < 1) || !isInt(args[0])) return falseObj;
	int brightness = obj2int(args[0]);
	(void) (brightness); //  // reference var to suppress compiler warning

	#if defined(ARDUINO_IOT_BUS)
		pinMode(33, OUTPUT);
		digitalWrite(33, (brightness > 0) ? HIGH : LOW);
	#elif defined(ARDUINO_M5Stack_Core_ESP32)
		pinMode(32, OUTPUT);
		digitalWrite(32, (brightness > 0) ? HIGH : LOW);
	#elif defined(ARDUINO_M5Stick_C) || defined(ARDUINO_M5Stick_Plus)
		brightness = (brightness <= 0) ? 0 : brightness + 7; // 8 is lowest setting that turns on backlight
		if (brightness > 15) brightness = 15;
		int n = readAXP(0x28);
		writeAXP(0x28, (brightness << 4) | (n & 0x0f)); // set brightness (high 4 bits of reg 0x28)
	#elif defined(ARDUINO_NRF52840_CLUE)
		pinMode(34, OUTPUT);
		digitalWrite(34, (brightness > 0) ? HIGH : LOW);
 	#elif defined(TTGO_RP2040)
		pinMode(TFT_BL, OUTPUT);
		if (brightness < 0) brightness = 0;
		if (brightness > 10) brightness = 10;
		analogWrite(TFT_BL, brightness * 25);
	#elif defined(OLED_128_64)
		int oledLevel = (255 * brightness) / 10;
		if (oledLevel < 0) oledLevel = 0;
		if (oledLevel > 255) oledLevel = 255;
		writeI2CReg(TFT_ADDR, 0x80, 0x81);
		writeI2CReg(TFT_ADDR, 0x80, oledLevel);
	#endif
	return falseObj;
}

static OBJ primGetWidth(int argCount, OBJ *args) {
	if (!useTFT) return zeroObj;

	#ifdef TFT_WIDTH
		return int2obj(TFT_WIDTH);
	#else
		return int2obj(0);
	#endif
}

static OBJ primGetHeight(int argCount, OBJ *args) {
	if (!useTFT) return zeroObj;

	#ifdef TFT_HEIGHT
		return int2obj(TFT_HEIGHT);
	#else
		return int2obj(0);
	#endif
}

static OBJ primSetPixel(int argCount, OBJ *args) {
	if (!useTFT) return falseObj;

	int x = obj2int(args[0]);
	int y = obj2int(args[1]);
	int color16b = color24to16b(obj2int(args[2]));
	tft.drawPixel(x, y, color16b);
	UPDATE_DISPLAY();
	return falseObj;
}

static OBJ primLine(int argCount, OBJ *args) {
	if (!useTFT) return falseObj;

	int x0 = obj2int(args[0]);
	int y0 = obj2int(args[1]);
	int x1 = obj2int(args[2]);
	int y1 = obj2int(args[3]);
	int color16b = color24to16b(obj2int(args[4]));
	tft.drawLine(x0, y0, x1, y1, color16b);
	UPDATE_DISPLAY();
	return falseObj;
}

static OBJ primRect(int argCount, OBJ *args) {
	if (!useTFT) return falseObj;

	int x = obj2int(args[0]);
	int y = obj2int(args[1]);
	int width = obj2int(args[2]);
	int height = obj2int(args[3]);
	int color16b = color24to16b(obj2int(args[4]));
	int fill = (argCount > 5) ? (trueObj == args[5]) : true;
	if (fill) {
		tft.fillRect(x, y, width, height, color16b);
	} else {
		tft.drawRect(x, y, width, height, color16b);
	}
	UPDATE_DISPLAY();
	return falseObj;
}

static OBJ primRoundedRect(int argCount, OBJ *args) {
	if (!useTFT) return falseObj;

	int x = obj2int(args[0]);
	int y = obj2int(args[1]);
	int width = obj2int(args[2]);
	int height = obj2int(args[3]);
	int radius = obj2int(args[4]);
	int color16b = color24to16b(obj2int(args[5]));
	int fill = (argCount > 6) ? (trueObj == args[6]) : true;
	if (fill) {
		tft.fillRoundRect(x, y, width, height, radius, color16b);
	} else {
		tft.drawRoundRect(x, y, width, height, radius, color16b);
	}
	UPDATE_DISPLAY();
	return falseObj;
}

static OBJ primCircle(int argCount, OBJ *args) {
	if (!useTFT) return falseObj;

	int x = obj2int(args[0]);
	int y = obj2int(args[1]);
	int radius = obj2int(args[2]);
	int color16b = color24to16b(obj2int(args[3]));
	int fill = (argCount > 4) ? (trueObj == args[4]) : true;
	if (fill) {
		tft.fillCircle(x, y, radius, color16b);
	} else {
		tft.drawCircle(x, y, radius, color16b);
	}
	UPDATE_DISPLAY();
	return falseObj;
}

static OBJ primTriangle(int argCount, OBJ *args) {
	if (!useTFT) return falseObj;

	int x0 = obj2int(args[0]);
	int y0 = obj2int(args[1]);
	int x1 = obj2int(args[2]);
	int y1 = obj2int(args[3]);
	int x2 = obj2int(args[4]);
	int y2 = obj2int(args[5]);
	int color16b = color24to16b(obj2int(args[6]));
	int fill = (argCount > 7) ? (trueObj == args[7]) : true;
	if (fill) {
		tft.fillTriangle(x0, y0, x1, y1, x2, y2, color16b);
	} else {
		tft.drawTriangle(x0, y0, x1, y1, x2, y2, color16b);
	}
	UPDATE_DISPLAY();
	return falseObj;
}

static OBJ primText(int argCount, OBJ *args) {
	if (!useTFT) return falseObj;

	OBJ value = args[0];
	int x = obj2int(args[1]);
	int y = obj2int(args[2]);
	int color16b = color24to16b(obj2int(args[3]));
	int scale = (argCount > 4) ? obj2int(args[4]) : 2;
	int wrap = (argCount > 5) ? (trueObj == args[5]) : true;
	tft.setCursor(x, y);
	tft.setTextColor(color16b);
	tft.setTextSize(scale);
	tft.setTextWrap(wrap);

	if (IS_TYPE(value, StringType)) {
		tft.print(obj2str(value));
	} else if (trueObj == value) {
		tft.print("true");
	} else if (falseObj == value) {
		tft.print("false");
	} else if (isInt(value)) {
		char s[50];
		sprintf(s, "%d", obj2int(value));
		tft.print(s);
	}
	UPDATE_DISPLAY();
	return falseObj;
}

// display update control

static OBJ primDeferUpdates(int argCount, OBJ *args) {
	if (!useTFT) return falseObj;
	deferUpdates = true;
	return falseObj;
}

static OBJ primResumeUpdates(int argCount, OBJ *args) {
	if (!useTFT) return falseObj;
	deferUpdates = false;
	UPDATE_DISPLAY();
	return falseObj;
}

// 8 bit bitmap ops

static OBJ primMergeBitmap(int argCount, OBJ *args) {
	if (!useTFT) return falseObj;

	OBJ bitmap = args[0];
	int bitmapWidth = obj2int(args[1]);
	OBJ buffer = args[2];
	int scale = max(min(obj2int(args[3]), 8), 1);
	int alphaIndex = obj2int(args[4]);
	int destX = obj2int(args[5]);
	int destY = obj2int(args[6]);

	int bitmapHeight = BYTES(bitmap) / bitmapWidth;
	int bufferWidth = TFT_WIDTH / scale;
	int bufferHeight = TFT_HEIGHT / scale;
	uint8 *bitmapBytes = (uint8 *) &FIELD(bitmap, 0);
	uint8 *bufferBytes = (uint8 *) &FIELD(buffer, 0);

	for (int y = 0; y < bitmapHeight; y++) {
		if ((y + destY) < bufferHeight && (y + destY) >= 0) {
			for (int x = 0; x < bitmapWidth; x++) {
				if ((x + destX) < bufferWidth && (x + destX) >= 0) {
					int pixelValue = bitmapBytes[y * bitmapWidth + x];
					if (pixelValue != alphaIndex) {
						int bufIndex = (destY + y) * bufferWidth + x + destX;
						bufferBytes[bufIndex] = pixelValue;
					}
				}
			}
		}
	}
	return falseObj;
}

uint16_t bufferPixels[TFT_WIDTH * 8];

static OBJ primDrawBuffer(int argCount, OBJ *args) {
	if (!useTFT) return falseObj;

	OBJ buffer = args[0];
	OBJ palette = args[1]; // List, index-1 based
	int scale = max(min(obj2int(args[2]), 8), 1);

	int originX = 0;
	int originY = 0;
	int copyWidth = -1;
	int copyHeight = -1;

	if (argCount > 6) {
		originX = obj2int(args[3]);
		originY = obj2int(args[4]);
		copyWidth = obj2int(args[5]);
		copyHeight = obj2int(args[6]);
	}

	int bufferWidth = TFT_WIDTH / scale;
	int bufferHeight = TFT_HEIGHT / scale;

	int originWidth = copyWidth >= 0 ? copyWidth : bufferWidth;
	int originHeight = copyHeight >= 0 ? copyHeight : bufferHeight;

	uint8 *bufferBytes = (uint8 *) &FIELD(buffer, 0);
	// Read the indices from the buffer and turn them into color values from the
	// palette, and paint them onto the TFT
	for (int y = 0; y < originHeight; y ++) {
		for (int x = 0; x < originWidth; x ++) {
			int colorIndex = bufferBytes[
				(y + originY) * bufferWidth + (x + originX)];
			int color = color24to16b(obj2int(FIELD(palette, colorIndex + 1)));
			for (int i = 0; i < scale; i ++) {
				for (int j = 0; j < scale; j ++) {
					bufferPixels[(j * originWidth * scale) + x * scale + i] = color;
				}
			}
		}
		tft.drawRGBBitmap(
			originX * scale,
			(originY + y) * scale,
			bufferPixels,
			originWidth * scale,
			scale
		);
	}

	UPDATE_DISPLAY();
	return falseObj;
}

// touchscreen ops

static OBJ primTftTouched(int argCount, OBJ *args) {
	#ifdef HAS_TFT_TOUCH
		if (!touchEnabled) { touchInit(); }
		return ts.touched() ? trueObj : falseObj;
	#endif
	return falseObj;
}

static OBJ primTftTouchX(int argCount, OBJ *args) {
	#ifdef HAS_TFT_TOUCH
		if (!touchEnabled) { touchInit(); }
		if (ts.touched()) {
			TS_Point p = ts.getMappedPoint();
			return int2obj(p.x);
		}
	#endif
	return int2obj(-1);
}

static OBJ primTftTouchY(int argCount, OBJ *args) {
	#ifdef HAS_TFT_TOUCH
		if (!touchEnabled) { touchInit(); }
		if (ts.touched()) {
			TS_Point p = ts.getMappedPoint();
			return int2obj(p.y);
		}
	#endif
	return int2obj(-1);
}

static OBJ primTftTouchPressure(int argCount, OBJ *args) {
	#ifdef HAS_TFT_TOUCH
		if (!touchEnabled) { touchInit(); }
		if (ts.touched()) {
			TS_Point p = ts.getMappedPoint();
			return int2obj(p.z);
		}
	#endif
	return int2obj(-1);
}

#else // stubs

void tftInit() { }
void tftClear() { }
void tftSetHugePixel(int x, int y, int state) { }
void tftSetHugePixelBits(int bits) { }

static OBJ primSetBacklight(int argCount, OBJ *args) { return falseObj; }
static OBJ primGetWidth(int argCount, OBJ *args) { return int2obj(0); }
static OBJ primGetHeight(int argCount, OBJ *args) { return int2obj(0); }
static OBJ primSetPixel(int argCount, OBJ *args) { return falseObj; }
static OBJ primLine(int argCount, OBJ *args) { return falseObj; }
static OBJ primRect(int argCount, OBJ *args) { return falseObj; }
static OBJ primRoundedRect(int argCount, OBJ *args) { return falseObj; }
static OBJ primCircle(int argCount, OBJ *args) { return falseObj; }
static OBJ primTriangle(int argCount, OBJ *args) { return falseObj; }
static OBJ primText(int argCount, OBJ *args) { return falseObj; }

static OBJ primDeferUpdates(int argCount, OBJ *args) { return falseObj; }
static OBJ primResumeUpdates(int argCount, OBJ *args) { return falseObj; }

static OBJ primMergeBitmap(int argCount, OBJ *args) { return falseObj; }
static OBJ primDrawBuffer(int argCount, OBJ *args) { return falseObj; }

static OBJ primTftTouched(int argCount, OBJ *args) { return falseObj; }
static OBJ primTftTouchX(int argCount, OBJ *args) { return falseObj; }
static OBJ primTftTouchY(int argCount, OBJ *args) { return falseObj; }
static OBJ primTftTouchPressure(int argCount, OBJ *args) { return falseObj; }

#endif

// Primitives

static PrimEntry entries[] = {
	{"setBacklight", primSetBacklight},
	{"getWidth", primGetWidth},
	{"getHeight", primGetHeight},
	{"setPixel", primSetPixel},
	{"line", primLine},
	{"rect", primRect},
	{"roundedRect", primRoundedRect},
	{"circle", primCircle},
	{"triangle", primTriangle},
	{"text", primText},
	{"deferUpdates", primDeferUpdates},
	{"resumeUpdates", primResumeUpdates},

	{"mergeBitmap", primMergeBitmap},
	{"drawBuffer", primDrawBuffer},

	{"tftTouched", primTftTouched},
	{"tftTouchX", primTftTouchX},
	{"tftTouchY", primTftTouchY},
	{"tftTouchPressure", primTftTouchPressure},
};

void addTFTPrims() {
	addPrimitiveSet("tft", sizeof(entries) / sizeof(PrimEntry), entries);
}<|MERGE_RESOLUTION|>--- conflicted
+++ resolved
@@ -21,11 +21,7 @@
 static int deferUpdates = false;
 
 // Redefine this macro for displays that must explicitly push offscreen changes to the display
-<<<<<<< HEAD
-#define UPDATE_DISPLAY() { for (int i = 0; i < 1; i++) { processMessage(); }}
-=======
-#define UPDATE_DISPLAY() processMessage();
->>>>>>> 90080f2c
+#define UPDATE_DISPLAY() { processMessage(); }
 
 #if defined(ARDUINO_CITILAB_ED1) || defined(ARDUINO_M5Stack_Core_ESP32) || \
 	defined(ARDUINO_M5Stick_C) || defined(ARDUINO_ESP8266_WEMOS_D1MINI) || \
