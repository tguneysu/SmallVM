/* This Source Code Form is subject to the terms of the Mozilla Public
 * License, v. 2.0. If a copy of the MPL was not distributed with this
 * file, You can obtain one at http://mozilla.org/MPL/2.0/. */

// Copyright 2018 John Maloney, Bernat Romagosa, and Jens Mönig

// persist.c - Persistent memory for code and variables
// John Maloney, December 2017

// Porting:
// Different boards have different Flash sizes and memory layouts. In addition,
// different processors require different code to modify their Flash memory.
//
// To add a new board, add a case to the #ifdef for that board and define the constants:
//
//		START - starting address of persistent memory
//		HALF_SPACE - size (in bytes) of each half-space; must be a multiple of Flash page size
//
// and implement the platform-specific Flash functions:
//
//		void flashErase(int *startAddr, int *endAddr)
//		void flashWriteData(int *dst, int wordCount, uint8 *src)
//		void flashWriteWord(int *addr, int value)

#include <stdio.h>
#include <stdlib.h>
#include <string.h>

#include "mem.h"
#include "interp.h"
#include "persist.h"

// flash operations for supported platforms

#if defined(ARDUINO_NRF52_PRIMO) || defined(ARDUINO_BBC_MICROBIT) || defined(ARDUINO_CALLIOPE)
	#include "nrf.h" // nRF51 and nRF52

	#ifdef ARDUINO_NRF52_PRIMO
		// Primo: SoftDevice: 0-112k; App: 112k-148k; Persistent Mem: 148k-488k; Boot: 488k-511k
		#define START (148 * 1024)
		#define HALF_SPACE (170 * 1024)
	#else
		// BBC micro:bit and Calliope: App: 0-36k; Persistent Mem: 36k-256k
		#define START (36 * 1024)
		#define HALF_SPACE (110 * 1024)
	#endif

	static void flashErase(int *startAddr, int *endAddr) {
		NRF_NVMC->CONFIG = NVMC_CONFIG_WEN_Een; // enable Flash erase
		while (NRF_NVMC->READY == NVMC_READY_READY_Busy){}

		while (startAddr < endAddr) {
			NRF_NVMC->ERASEPAGE = (int) startAddr;
			startAddr += 256; // page size is 256 words (1024 bytes)
		}

		NRF_NVMC->CONFIG = 0; // disable Flash erase
	}

	void flashWriteWord(int *addr, int value) {
		NRF_NVMC->CONFIG = NVMC_CONFIG_WEN_Wen; // enable Flash write
		while (NRF_NVMC->READY == NVMC_READY_READY_Busy){}
		*addr = value;
		NRF_NVMC->CONFIG = 0; // disable Flash write
	}

	void flashWriteData(int *dst, int wordCount, uint8 *src) {
		NRF_NVMC->CONFIG = NVMC_CONFIG_WEN_Wen; // enable Flash write
		while (NRF_NVMC->READY == NVMC_READY_READY_Busy){}
		for ( ; wordCount > 0; wordCount--) {
			int n = *src++;
			n |= *src++ << 8;
			n |= *src++ << 16;
			n |= *src++ << 24;
			*dst++ = n;
		}
		NRF_NVMC->CONFIG = 0; // disable Flash write
	}

#elif defined(ARDUINO_ARCH_SAMD) || \
  defined(ARDUINO_SAMD_MKRZERO) || defined(ARDUINO_SAMD_ZERO) || defined(ARDUINO_SAM_ZERO) || \
  defined(ARDUINO_SAMD_CIRCUITPLAYGROUND_EXPRESS) || defined(ADAFRUIT_ITSYBITSY_M0)

	#include "samr.h" // SAM21D

	#define START (56 * 1024)
	#define HALF_SPACE (100 * 1024)

	// SAM21 Non-Volatile Memory Controller Registers
	#define NVMC_CTRLA		((volatile int *) 0x41004000)
	#define NVMC_CTRLB		((volatile int *) 0x41004004)
	#define NVMC_INTFLAG	((volatile int *) 0x41004014)
	#define NVMC_ADDR		((volatile int *) 0x4100401C)

	// SAM21 Non-Volatile Memory Controller Constants and Commands
	#define MANW 128 // manual write bit in NVMC_CTRLB
	#define READY_BIT 1 // ready bit in NVMC_INTFLAG
	#define CMD_ERASE_PAGE 0xA502
	#define CMD_WRITE_PAGE 0xA504

	static void flashErase(int *startAddr, int *endAddr) {
		while (!(*NVMC_INTFLAG & READY_BIT)){} // wait for previous operation to complete

		while (startAddr < endAddr) {
			*NVMC_ADDR = ((int) startAddr) >> 1; // must shift address right by 1-bit (see processor data sheet)
			*NVMC_CTRLA = CMD_ERASE_PAGE;
			startAddr += 64; // erasure unit (a "row") is 4 * 64 bytes = 64 words
		}
	}

	void flashWriteWord(int *addr, int value) {
 		 while (!(*NVMC_INTFLAG & READY_BIT)){} // wait for previous operation to complete
		*addr = value;
		*NVMC_CTRLA = CMD_WRITE_PAGE;
	}

	void flashWriteData(int *dst, int wordCount, uint8 *src) {
 		 while (!(*NVMC_INTFLAG & READY_BIT)){} // wait for previous operation to complete

		*NVMC_CTRLB = *NVMC_CTRLB & ~MANW; // automatically write pages at page boundaries
		for ( ; wordCount > 0; wordCount--) {
			int n = *src++;
			n |= *src++ << 8;
			n |= *src++ << 16;
			n |= *src++ << 24;
			*dst++ = n;
		}
		*NVMC_CTRLA = CMD_WRITE_PAGE; // write final partial page
		*NVMC_CTRLB = *NVMC_CTRLB | MANW; // stop page auto-write
	}

#elif defined(ARDUINO_SAM_DUE)
	#include "sam.h" // AT91SAM3X8E

	// NOTE: Sam3 does not allow writing into the same Flash bank as the executing program.
	// Since the uBlocks VM runs in the lower bank of Flash, the persistent memory area
	// must be in the upper bank of Flash which starts at 256K.

	#define START (256 * 1024)
	#define HALF_SPACE (128 * 1024)

	// SAM3 Flash Memory Controller Registers
	#define EFC1_CMD	((volatile int *) 0x400E0C04) // Command register for second 256k bank
	#define EFC1_STATUS ((volatile int *) 0x400E0C08) // IntFlag register for second 256k bank

	// SAM3 Flash Memory Controller Constants and Commands
	#define READY_BIT 1
	#define KEY 0x5A000000 // Flash command key
	#define WRITE_PAGE 1
	#define ERASE_PAGE 3

	static void flashErase(int *startAddr, int *endAddr) {
		while (startAddr < endAddr) {
			*EFC1_CMD = KEY | ((int) startAddr & 0xFFFF00) | ERASE_PAGE;
			while (!(*EFC1_STATUS & READY_BIT)){} // wait for operation to complete
			startAddr += 64; // erasure unit (a "row") is 4 * 64 bytes = 64 words
		}
	}

	void flashWriteWord(int *dst, int value) {
		*dst = value;
		*EFC1_CMD = KEY | ((int) dst & 0xFFFF00) | WRITE_PAGE;
		while (!(*EFC1_STATUS & READY_BIT)){} // wait for operation to complete
	}

	void flashWriteData(int *dst, int wordCount, uint8 *src) {
		// Copy wordCount words into Flash memory starting at dst.
		// The destination address must be word-aligned, but the source need not be.

		dst = (int *) ((int) dst & 0xFFFFFFFC); // ensure that dst is word-aligned
		for ( ; wordCount > 0; wordCount--) {
			*dst++ = *((int *) src);
			src += 4; // increment by 4 bytes
			if (0 == ((int) dst & 0x3F)) { // page boundary
				*EFC1_CMD = KEY | (((int) dst - 4) & 0xFFFF00) | WRITE_PAGE; // write the previous page
				while (!(*EFC1_STATUS & READY_BIT)){} // wait for operation to complete
			}
		}
		*EFC1_CMD = KEY | (((int) dst - 4) & 0xFFFF00) | WRITE_PAGE; // write the final page
		while (!(*EFC1_STATUS & READY_BIT)){} // wait for operation to complete
	}

#else
	// Simulate Flash operations using RAM; allows uBlocks to run in RAM on platforms
	// that do not support Flash-based persistent memory.

	#define START (&flash[0])
	#define HALF_SPACE (5 * 1024)
	static uint8 flash[2 * HALF_SPACE]; // simulated Flash memory (10k)

	static void flashErase(int *startAddr, int *endAddr) {
		int *dst = (int *) startAddr;
		while (dst < endAddr) { *dst++ = -1; }
	}

	void flashWriteWord(int *addr, int value) {
		*addr = value;
	}

	void flashWriteData(int *dst, int wordCount, uint8 *src) {
		for ( ; wordCount > 0; wordCount--) {
			int n = *src++;
			n |= *src++ << 8;
			n |= *src++ << 16;
			n |= *src++ << 24;
			*dst++ = n;
		}
	}

#endif

// variables

// persistent memory half-space ranges:
static int *start0 = (int *) START;
static int *end0 = (int *) (START + HALF_SPACE);
static int *start1 = (int *) (START + HALF_SPACE);
static int *end1 = (int *) (START + (2 * HALF_SPACE));;

static int current;		// current half-space (0 or 1)
static int *freeStart;	// first free word

// helper functions

static void clearHalfSpace(int halfSpace) {
	int *startAddr = (0 == halfSpace) ? start0 : start1;
	int *endAddr = (0 == halfSpace) ? end0 : end1;
	flashErase(startAddr, endAddr);
}

static int cycleCount(int halfSpace) {
	// Return the cycle count for the given half-space or zero if not initialized.
	// Details: Each half-space begins with a word of the form <'S'><cycle count (24 bits)>.
	// The cycle count is incremented each time persistent memory is compacted.

	int *p = (0 == halfSpace) ? start0 : start1;
	return ('S' == ((*p >> 24) & 0xFF)) ? (*p & 0xFFFFFF) : 0;
}

static void setCycleCount(int halfSpace, int cycleCount) {
	// Store the given cycle count at the given address.

	int *p = (0 == halfSpace) ? start0 : start1;
	flashWriteWord(p, ('S' << 24) | (cycleCount & 0xFFFFFF));
}

static void initPersistentMemory() {
	// Figure out which is the current half-space and find freeStart.
	// If neither half-space has a valid cycle counter, initialize persistent memory.

	int c0 = cycleCount(0);
	int c1 = cycleCount(1);

	if (!c0 && !c1) { // neither half-space has a valid counter
		// Flash hasn't been used for uBlocks yet; erase it all.
		flashErase(start0, end1);
		setCycleCount(0, 1);
		current = 0;
		freeStart = start0 + 1;
		return;
	}

	int *end;
	if (c0 > c1) {
		current = 0;
		freeStart = start0 + 1;
		end = end0;
	} else {
		current = 1;
		freeStart = start1 + 1;
		end = end1;
	}

	while ((freeStart < end) && (-1 != *freeStart)) {
		int header = *freeStart;
		if ('R' != ((header >> 24) & 0xFF)) {
			printf("Bad record found during initialization!\n");
			clearPersistentMemory();
			return;
		}
		freeStart += *(freeStart + 1) + 2; // increment by the record length plus 2-word header
	}
	if (freeStart >= end) freeStart = end;
}

int * recordAfter(int *lastRecord) {
	// Return a pointer to the record following the given record, or NULL if there are
	// no more records. Pass NULL to get the first record.

	int *start, *end;
	if (0 == current) {
		start = start0;
		end = end0;
	} else {
		start = start1;
		end = end1;
	}
	int *p = lastRecord;
	if (NULL == lastRecord) { // return the first record
		p = (start + 1);
		return ('R' == ((*p >> 24) & 0xFF)) ? p : NULL;
	}
	if ((p >= end) || ('R' != ((*p >> 24) & 0xFF))) return NULL; // should not happen
	p += *(p + 1) + 2; // increment by the record length plus 2-word header
	if ((p >= end) || 'R' != ((*p >> 24) & 0xFF)) return NULL; // bad header; probably start of free space
	return p;
}

// compaction

struct {
	int *chunkCodeRec;
	int *attributeRecs[ATTRIBUTE_COUNT];
} chunkData;

struct {
	int *valueRec;
	int *nameRec;
} varData;

static char chunkProcessed[256];
static char varProcessed[256];

static int * copyChunk(int *dst, int *src) {
	// Copy the chunk record at src to dst and return the new value of dst.

	int wordCount = *(src + 1) + 2;
	flashWriteData(dst, wordCount, (uint8 *) src);
	return dst + wordCount;
}

static int * copyChunkInfo(int id, int *src, int *dst) {
	// Copy the most recent data about the chunk with the given ID to dst and return
	// the new dst pointer. If the given chunk id has been processed do nothing.

	if (chunkProcessed[id]) return dst;

	// clear chunkData
	memset(&chunkData, 0, sizeof(chunkData));

	// scan rest of the records to get the most recent info about this chunk
	while (src) {
		int attributeID;
		if (id == ((*src >> 8) & 0xFF)) { // id field matche
			int type = (*src >> 16) & 0xFF;
			switch (type) {
			case chunkCode:
				chunkData.chunkCodeRec = src;
				break;
			case chunkAttribute:
				attributeID = *src & 0xFF;
				if (attributeID < ATTRIBUTE_COUNT) {
					chunkData.attributeRecs[attributeID] = src;
				}
				break;
			case chunkDeleted:
				memset(&chunkData, 0, sizeof(chunkData)); // clear chunkData
				break;
			}
		}
		src = recordAfter(src);
	}
	if (chunkData.chunkCodeRec) {
		dst = copyChunk(dst, chunkData.chunkCodeRec);
		for (int i = 0; i < ATTRIBUTE_COUNT; i++) {
			if (chunkData.attributeRecs[i]) dst = copyChunk(dst, chunkData.attributeRecs[i]);
		}
	}
	chunkProcessed[id] = true;
	return dst;
}

static int * copyVarInfo(int id, int *src, int *dst) {
	if (varProcessed[id]) return dst;

	// clear varData
	memset(&varData, 0, sizeof(varData));

	// scan rest of the records to get the most recent info about this variable
	while (src) {
		int type = (*src >> 16) & 0xFF;
		switch (type) {
		case varValue:
			if (id == ((*src >> 8) & 0xFF)) varData.valueRec = src;
			break;
		case varName:
			if (id == ((*src >> 8) & 0xFF)) varData.nameRec = src;
			break;
		case varsClearAll:
			memset(&varData, 0, sizeof(varData)); // clear varData
			break;
		}
		src = recordAfter(src);
	}
	if (varData.valueRec) {
		dst = copyChunk(dst, varData.valueRec);
		if (varData.nameRec) dst = copyChunk(dst, varData.nameRec);
	}
	varProcessed[id] = true;
	return dst;
}

static void compact() {
	// Copy only the most recent chunk and variable records to the other half-space.
	// Details:
	//   1. erase the other half-space
	//   2. clear the chunk and variable processed flags
	//   3. for each chunk and variable record the current half-space
	//		a. if the chunk or variable has been processed, skip it
	//		b. gather the most recent information about that chunk or variable
	//		c. write that information into the other half-space
	//		d. mark the chunk or variable as processed
	//   4. switch to the other half-space
	//   5. remember the free pointer for the new half-space

	// clear the processed flags
	memset(chunkProcessed, 0, sizeof(chunkProcessed));
	memset(varProcessed, 0, sizeof(varProcessed));

	// clear the destination half-space and init dst pointer
	clearHalfSpace(!current);
	int *dst = (0 == !current) ? start0 + 1 : start1 + 1;

	int *src = recordAfter(NULL);
	while (src) {
		int header = *src;
		int type = (header >> 16) & 0xFF;
		int id = (header >> 8) & 0xFF;
		if ((chunkCode <= type) && (type <= chunkDeleted)) {
			dst = copyChunkInfo(id, src, dst);
		} else if ((varValue <= type) && (type <= varsClearAll)) {
			dst = copyVarInfo(id, src, dst);
		}
		src = recordAfter(src);
	}

	// increment the cycle counter and switch to the other half-space
	setCycleCount(!current, cycleCount(current) + 1); // this commits the compaction
	current = !current;
	freeStart = dst;
}

// entry points

void clearPersistentMemory() {
	int c0 = cycleCount(0);
	int c1 = cycleCount(1);
	int count = (c0 > c1) ? c0 : c1;
	current = !current;
	clearHalfSpace(current);
	freeStart = (0 == current) ? start0 + 1 : start1 + 1;
	setCycleCount(current, count + 1);
}

int * appendPersistentRecord(int recordType, int id, int extra, int byteCount, uint8 *data) {
	// Append the given record at the end of the current half-space and return it's address.
	// Header word: <tag = 'R'><record type><id of chunk/variable/comment><extra> (8-bits each)
	// Perform a compaction if necessary.
	int wordCount = (byteCount + 3) / 4;
	int *end = (0 == current) ? end0 : end1;
	if ((freeStart + 2 + wordCount) > end) {
		compact();
		end = (0 == current) ? end0 : end1;
		if ((freeStart + 2 + wordCount) > end) {
			printf("Not enough room even after compaction\n");
			return NULL;
		}
	}
	// write the record
	int header = ('R' << 24) | ((recordType & 0xFF) << 16) | ((id & 0xFF) << 8) | (extra & 0xFF);

<<<<<<< HEAD
  #if defined(ESP8266) || defined(ARDUINO_ARCH_ESP32) || defined(GNUBLOCKS)
=======
  #if defined(ARDUINO_ESP8266_NODEMCU) || defined(GNUBLOCKS)
>>>>>>> 594c3a70
	writeCodeFileWord(header);
	writeCodeFileWord(wordCount);
	writeCodeFile(data, byteCount);
  #else if defined(ARDUINO_ARCH_ESP32) 
  writeNVSWord(header);
  writeNVSWord(wordCount);
  writeNVS(data, byteCount);
  #endif

	int *result = freeStart;
	flashWriteWord(freeStart++, header);
	flashWriteWord(freeStart++, wordCount);
	flashWriteData(freeStart, wordCount, data);
	freeStart += wordCount;
	return result;
}

static void pauseBeforeStarting(int msecs) {
	// Wait a bit before autostarting scripts to give the user a chance
	// to clear any possibly broken scripts before they are auto-started.

	int startT = millisecs();
	while ((millisecs() - startT) < msecs) {
		processMessage();
	}
}

void restoreScripts() {
	initPersistentMemory();
	memset(chunks, 0, sizeof(chunks));

<<<<<<< HEAD
  #if defined(ESP8266) || defined(ARDUINO_ARCH_ESP32) || defined(GNUBLOCKS)
=======
  #if defined(ARDUINO_ESP8266_NODEMCU) || defined(GNUBLOCKS)
>>>>>>> 594c3a70
	initCodeFile(flash, HALF_SPACE);
  #else defined defined(ARDUINO_ARCH_ESP32)
  initNVS(flash, HALF_SPACE);
  #endif

	int *p = recordAfter(NULL);
	while (p) {
		int recType = (*p >> 16) & 0xFF;
		if (chunkCode == recType) {
			int chunkIndex = (*p >> 8) & 0xFF;
			if (chunkIndex < MAX_CHUNKS) {
				chunks[chunkIndex].chunkType = *p & 0xFF;
				chunks[chunkIndex].code = p;
			}
		}
		if (chunkDeleted == recType) {
			int chunkIndex = (*p >> 8) & 0xFF;
			if (chunkIndex < MAX_CHUNKS) {
				chunks[chunkIndex].chunkType = unusedChunk;
				chunks[chunkIndex].code = NULL;
			}
		}
		p = recordAfter(p);
	}

	// Give feedback:
	int chunkCount = 0;
	for (int i = 0; i < MAX_CHUNKS; i++) {
		if (chunks[i].code) chunkCount++;
	}
	char s[100];
	sprintf(s, "Restoring %d scripts...", chunkCount);
	outputString(s);

//	pauseBeforeStarting(1000);
	outputString("Started");
}

// testing

static void dumpWords(int halfSpace, int count) {
	// Dump the first count words of the given half-space.

	int *p = (current == 0) ? start0 : start1;
	for (int i = 0; i < count; i++) {
		printf("%d %d %d %d\n",
			(*p >> 24) & 0xFF,
			(*p >> 16) & 0xFF,
			(*p >> 8) & 0xFF,
			*p & 0xFF);
		p++;
	}
}

static void showRecordHeaders() {
	// Dump the record headers of the current half-space.

	int *p = recordAfter(NULL);
	while (p) {
		printf("Record at offset %d: %d %d %d %d (%d words)\n",
			(p - start0),
			(*p >> 24) & 0xFF, (*p >> 16) & 0xFF, (*p >> 8) & 0xFF, *p & 0xFF, *(p + 1));
		p = recordAfter(p);
	}
}

void basicTest() {
	int testData[] = {1, 2, 3, 4, 5, 6, 7, 8, 9, 10, 11, 12, 13, 14, 15, 16};
	uint8 charData[] = {
		0, 0, 0, 0, 1, 0, 0, 0, 2, 0, 0, 0, 3, 0, 0, 0, 4, 0, 0, 0,
		5, 0, 0, 0, 6, 0, 0, 0, 7, 0, 0, 0, 8, 0, 0, 0, 9, 0, 0, 0};

	#define PAGE ((int *) START)

	flashErase(PAGE, PAGE + 100);
	dumpWords(0, 35);
	printf("-----\n");
	flashWriteData(PAGE, 10, (uint8 *) testData);
	flashWriteWord(PAGE + 13, 13);
	flashWriteWord(PAGE + 15, 42);
	flashWriteWord(PAGE + 17, 17);
	flashWriteData(PAGE + 19, 3, charData);
	flashWriteData(PAGE + 23, 3, &charData[1]);
	flashWriteData(PAGE + 27, 3, &charData[2]);
	dumpWords(0, 35);
	flashErase(PAGE, PAGE + 100);
	dumpWords(0, 20);
}

void persistTest() {
	int dummyData[] = {1, 2, 3, 4, 5, 6, 7, 8, 9, 10, 11, 12, 13, 14, 15, 16};

	printf("Persistent Memory Test\n\n");
	basicTest();

	printf("\nInitializing Memory\n");
	initPersistentMemory();
	initPersistentMemory();
 	clearPersistentMemory();
	printf("Memory intitialized; writing records...\n");

	for (int i = 0; i < 3000; i++) {
		appendPersistentRecord(chunkCode, i % 100, 0, (i % 5) * 4, (uint8 *) dummyData);
	}
	compact();

 	dumpWords(current, 150);
	showRecordHeaders();

	printf("Final: current %d used %d c0 %d c1 %d\n",
		current,
		freeStart - ((0 == current) ? start0 : start1),
		cycleCount(0), cycleCount(1));
}<|MERGE_RESOLUTION|>--- conflicted
+++ resolved
@@ -469,18 +469,14 @@
 	// write the record
 	int header = ('R' << 24) | ((recordType & 0xFF) << 16) | ((id & 0xFF) << 8) | (extra & 0xFF);
 
-<<<<<<< HEAD
   #if defined(ESP8266) || defined(ARDUINO_ARCH_ESP32) || defined(GNUBLOCKS)
-=======
-  #if defined(ARDUINO_ESP8266_NODEMCU) || defined(GNUBLOCKS)
->>>>>>> 594c3a70
 	writeCodeFileWord(header);
 	writeCodeFileWord(wordCount);
 	writeCodeFile(data, byteCount);
-  #else if defined(ARDUINO_ARCH_ESP32) 
-  writeNVSWord(header);
-  writeNVSWord(wordCount);
-  writeNVS(data, byteCount);
+  #else if defined(ARDUINO_ARCH_ESP32)
+	writeNVSWord(header);
+	writeNVSWord(wordCount);
+	writeNVS(data, byteCount);
   #endif
 
 	int *result = freeStart;
@@ -505,14 +501,10 @@
 	initPersistentMemory();
 	memset(chunks, 0, sizeof(chunks));
 
-<<<<<<< HEAD
   #if defined(ESP8266) || defined(ARDUINO_ARCH_ESP32) || defined(GNUBLOCKS)
-=======
-  #if defined(ARDUINO_ESP8266_NODEMCU) || defined(GNUBLOCKS)
->>>>>>> 594c3a70
 	initCodeFile(flash, HALF_SPACE);
   #else defined defined(ARDUINO_ARCH_ESP32)
-  initNVS(flash, HALF_SPACE);
+	initNVS(flash, HALF_SPACE);
   #endif
 
 	int *p = recordAfter(NULL);
