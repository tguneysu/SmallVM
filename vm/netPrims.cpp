--- conflicted
+++ resolved
@@ -218,32 +218,18 @@
 		}
         } else if (hasPrefix(request, "GET /events", NULL, 0)) {
 		client.print(JSON_HEADER);
-<<<<<<< HEAD
-                client.print("[\n");
-		circular_buffer buffer = getBroadcastBuffer();
-		for (int i = 0; i < CIRCULAR_BUFFER_SIZE; i++) {
-			int position = (buffer.position + i) % CIRCULAR_BUFFER_SIZE;
-			if (strcmp(buffer.body[position], "") != 0) {
-				client.print("  { \"");
-				client.print(buffer.body[position]);
-                                client.print("\":{\"data\":");
-                                client.print(event_id++);
-                                client.print("}},\n");
-			}
-                }
-                client.print("  { \"_\":{}}\n]");
-=======
                 client.print("[\n  ");
 		for (int i = 0; i < BROADCAST_BUFFER_COUNT; i++) {
 			char *evt = broadcastBuffer[(nextBroadcastBuffer + i) % BROADCAST_BUFFER_COUNT];
 			if (strcmp(evt, "") != 0) {
 				client.print("  { \"");
 				client.print(evt);
-				client.print("\" : {\"timestamp\":\"\"} },\n");
+				client.print("\" : {\"data\":");
+                                client.print(event_id++);
+                                client.print("}},\n");
 			}
                 }
-                client.print("  {}\n]");
->>>>>>> 0cf76941
+                client.print("  { \"_\":{}}\n]");
                 clearBroadcastBuffer();
 	} else {
 		client.print(NOT_FOUND_RESPONSE);
