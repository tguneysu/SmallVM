/* This Source Code Form is subject to the terms of the Mozilla Public
 * License, v. 2.0. If a copy of the MPL was not distributed with this
 * file, You can obtain one at http://mozilla.org/MPL/2.0/. */

// Copyright 2018 John Maloney, Bernat Romagosa, and Jens Mönig

// netPrims.cpp - MicroBlocks network primitives
// Bernat Romagosa, August 2018
// Revised by John Maloney, November 2018

#include <stdio.h>
#include <string.h>
#include "mem.h"
#include "tinyJSON.h"

#if defined(ESP8266)
	#include <ESP8266WiFi.h>
#elif defined(ARDUINO_ARCH_ESP32)
	#include <WiFi.h>
#elif defined(ARDUINO_SAMD_ATMEL_SAMW25_XPRO) || defined(ARDUINO_SAMD_MKR1000)
	#define USE_WIFI101
	#define uint32 wifi_uint32
	#include <WiFi101.h>
	#undef uint32
#endif

#include "interp.h" // must be included *after* ESP8266WiFi.h

#if defined(ESP8266) || defined(ARDUINO_ARCH_ESP32) || defined(USE_WIFI101)

// Buffers for HTTP requests and responses
#define REQUEST_SIZE 1024
static uint8 request[REQUEST_SIZE];
static char response[REQUEST_SIZE];

#define JSON_HEADER \
"HTTP/1.1 200 OK\r\n" \
"Access-Control-Allow-Origin: *\r\n" \
"Content-Type: application/json\r\n\r\n"

#define NOT_FOUND_RESPONSE \
"HTTP/1.1 404 Not Found\r\n" \
"Access-Control-Allow-Origin: *\r\n" \
"Content-Type: application/json\r\n\r\n" \
"{ \"error\":\"Resource not found\" }"

#define OPTIONS_HEADER \
"HTTP/1.1 200 OK\r\n" \
"Access-Control-Allow-Origin: *\r\n" \
"Access-Control-Allow-Methods: PUT, GET, OPTIONS\r\n" \
"Access-Control-Allow-Headers: Content-Type\r\n\r\n"

<<<<<<< HEAD
=======
// WoT Event Queue

// On WiFi-enabled boards, we store the last few broadcasts in a circular event buffer.
// Note: Only the first 51 bytes of each broadcast string is stored.

#define BROADCAST_BUFFER_COUNT 5 // number of queued broadcasts
#define BROADCAST_STRING_SIZE 51 // number of bytes stored for each broadcast

static char broadcastBuffer[BROADCAST_BUFFER_COUNT][BROADCAST_STRING_SIZE + 1];
static int nextBroadcastBuffer = 0; // next free slot

static void clearBroadcastBuffer() {
	memset(broadcastBuffer, 0, sizeof(broadcastBuffer));
}

void queueBroadcastAsThingEvent(char *s, int len) {
	// Queue the given broadcast string (truncated to BROADCAST_STRING_SIZE).
	char *evt = broadcastBuffer[nextBroadcastBuffer];
	int count = (len <= BROADCAST_STRING_SIZE) ? len : BROADCAST_STRING_SIZE;
	memcpy(evt, s, count);
	evt[count] = '\0'; // add null terminator
	nextBroadcastBuffer = (nextBroadcastBuffer + 1) % BROADCAST_BUFFER_COUNT;
}

static int event_id = rand(); // events need an incremental id

>>>>>>> be66912d
static char connecting = false;

int serverStarted = false;
WiFiServer server(80);
WiFiClient client;

<<<<<<< HEAD
=======
// Web Server for Mozilla IoT Things

static void initWebServer() {
	server.begin();
	serverStarted = true;
}

static int hasPrefix(char *s, const char *requestPrefix, char *arg, int argSize) {
	// Return true if the HTTP request string s begins with the given prefix.
	// If arg is not NULL, the request string from the end of the prefix up to
	// the next space will be copied into arg.

	if (arg) arg[0] = '\0'; // clear arg result, if provided
	if ((strstr(s, requestPrefix) != s)) return false; // request does not match prefix

	if (arg) {
		// extract last part of URL into arg
		char *start = s + strlen(requestPrefix);
		char *end = strchr(start, ' '); // find the next space
		if (!end) end = strchr(start, '\r'); // if no space, use the end of the line
		if (!end) return true; // no space or line end found
		int count = end - start;
		if (count > argSize) count = argSize;
		if (count > 0) {
			strncpy(arg, start, count);
			arg[count] = '\0'; // null terminate
		}
	}
	return true;
}

static char * valueJSON(char *s, char *varName, int varID) {
	// Write a object with the name and value of the given variable into s and return s.

	OBJ value = vars[varID];
	if (isInt(value)) {
		sprintf(s, "{ \"%s\": %d }\r\n", varName, obj2int(value));
	} else if ((trueObj == value) || (falseObj == value)) {
		sprintf(s, "{ \"%s\": %s }\r\n", varName, (trueObj == value) ? "true" : "false");
	} else if (IS_TYPE(value, StringType)) {
		sprintf(s, "{ \"%s\": \"%s\" }\r\n", varName, obj2str(value));
	} else {
		sprintf(s, "{ \"%s\": \"<Unknown type>\" }\r\n", varName);
	}
	return s;
}

static void setVariableValue(char *varName, int varID, char *jsonData) {
	// Set the value of the given variable from the given JSON data.

	char *p = tjr_atPath(jsonData, varName);
	int type = tjr_type(p);
	if (tjr_Number == type) {
		vars[varID] = int2obj(tjr_readInteger(p));
	} else if (tjr_String == type) {
		char s[100];
		tjr_readStringInto(p, s, sizeof(s));
		vars[varID] = newStringFromBytes(s, strlen(s));
	} else if (tjr_True == type) {
		vars[varID] = trueObj;
	} else if (tjr_False == type) {
		vars[varID] = falseObj;
	}
}

static void sendDescriptionToClient() {
	// Send the Thing description to the client.

	if (!client) return; // no client connection

	char description[1024];
	description[0] = '\0';

	int index = indexOfVarNamed("_thing description");

	if (index > -1) {
		if (StringType != objType(vars[index])) return; // _thing description is not a string
		strncat(description, obj2str(vars[index]), sizeof(description) - 3);
		int currentSize = strlen(description);
		// fix incomplete thing descriptions
		if ((currentSize > 2) && (description[currentSize - 1] == ',')) {
			// close last property / event
			description[currentSize - 1] = '}';
			description[currentSize] = '}';
			description[currentSize + 1] = 0;
		} else if ((currentSize > 2) && (description[currentSize - 1] == '{')) {
			// no properties
			description[currentSize] = '}';
			description[currentSize + 1] = '}';
			description[currentSize + 2] = 0;
		}
		client.print(description);
	}
}

void webServerLoop() {
	if (!client) client = server.available(); // attempt to accept a client connection
	if (!client) return; // no client connection

	// read an HTTP request
	int bytesAvailable = client.available();
	if (!bytesAvailable) return;
	client.readBytes(request, bytesAvailable);
	request[bytesAvailable] = 0; // null terminate

	// the body starts after the first blank line (or at end of request, if no blank lines)
	char *body = strstr(request, "\r\n\r\n");
	body = body ? (body + 4) : request + strlen(request);

	char varName[100];

	// HTTP request format: "[GET/PUT] /some/url HTTP/1.1"
	if (hasPrefix(request, "GET / ", NULL, 0)) {
		// Get the Thing description
		client.print(JSON_HEADER);
		sendDescriptionToClient();
	} else if (hasPrefix(request, "OPTIONS", NULL, 0)) {
		client.print(OPTIONS_HEADER);
	} else if (hasPrefix(request, "GET /properties/", varName, sizeof(varName))) {
		// Get variable value
		char s[1000];
		int varID = indexOfVarNamed(varName);
		if (varID < 0) {
			client.print(NOT_FOUND_RESPONSE);
		} else {
			client.print(JSON_HEADER);
			client.print(valueJSON(s, varName, varID));
		}
	} else if (hasPrefix(request, "PUT /properties/", varName, sizeof(varName))) {
		// Set variable value
		char s[1000];
		int varID = indexOfVarNamed(varName);
		if (varID < 0) {
			client.print(NOT_FOUND_RESPONSE);
		} else {
			setVariableValue(varName, varID, body);
			client.print(JSON_HEADER);
			client.print(valueJSON(s, varName, varID));
		}
	} else if (hasPrefix(request, "GET /events", NULL, 0)) {
		client.print(JSON_HEADER);
		client.print("[\n  ");
		for (int i = 0; i < BROADCAST_BUFFER_COUNT; i++) {
			char *evt = broadcastBuffer[(nextBroadcastBuffer + i) % BROADCAST_BUFFER_COUNT];
			if (strcmp(evt, "") != 0) {
				client.print("  { \"");
				client.print(evt);
				client.print("\":{ \"data\":{\"id\":\"");
				client.print(event_id++);
				client.print("\"}}},\n");
			}
		}
		client.print("  { \"_\":{}}\n]");
		clearBroadcastBuffer();
	} else {
		client.print(NOT_FOUND_RESPONSE);
	}
	client.flush();
	client.stop();
}

>>>>>>> be66912d
// WiFi Connection

// Macro for creating MicroBlocks string object constants
#define STRING_OBJ_CONST(s) \
	struct { uint32 header = HEADER(StringType, ((sizeof(s) + 4) / 4)); char body[sizeof(s)] = s; }

// Status strings that can be returned by WiFiStatus primitive

STRING_OBJ_CONST("Not connected") statusNotConnected;
STRING_OBJ_CONST("Trying...") statusTrying;
STRING_OBJ_CONST("Connected") statusConnected;
STRING_OBJ_CONST("Failed; bad password?") statusFailed;
STRING_OBJ_CONST("Unknown network") statusUnknownNetwork;
STRING_OBJ_CONST("Can't reach URL") statusCantReachURL;

#ifdef ESP8266
	static int firstTime = true;
#endif

static OBJ primHasWiFi(int argCount, OBJ *args) { return trueObj; }

static OBJ primStartWiFi(int argCount, OBJ *args) {
	// Start a WiFi connection attempt. The client should call wifiStatus until either
	// the connection is established or the attempt fails.

	if (argCount < 2) return fail(notEnoughArguments);

	char *networkName = obj2str(args[0]);
	char *password = obj2str(args[1]);

	#ifdef USE_WIFI101
		WiFi.begin(networkName, password);
	#else
		int createHotSpot = (argCount > 2) && (trueObj == args[2]);

		WiFi.persistent(false); // don't save network info to Flash
		WiFi.mode(WIFI_OFF); // Kill the current connection, if any

		if (createHotSpot) {
			WiFi.mode(WIFI_AP); // access point & station mode
			WiFi.softAP(networkName, password);
		} else {
			WiFi.mode(WIFI_STA);
			WiFi.begin(networkName, password);
		}
	#endif

	#ifdef ESP8266
		// workaround for an apparent ESP8266 WiFi startup bug: calling WiFi.status() during
		// the first few seconds after starting WiFi for the first time results in strange
		// behavior (task just stops without either error or completion; memory corruption?)
		if (firstTime) {
			delay(3000); // 3000 works, 2500 does not
			firstTime = false;
		}
	#endif
	connecting = true;
	return falseObj;
}

static OBJ primStopWiFi(int argCount, OBJ *args) {
	#ifndef USE_WIFI101
		server.stop();
		WiFi.mode(WIFI_OFF);
		serverStarted = false;
	#endif
	connecting = false;
	return falseObj;
}

static OBJ primWiFiStatus(int argCount, OBJ *args) {
	if (!connecting) return (OBJ) &statusNotConnected;

	int status = WiFi.status();

	#if defined(ESP8266) || defined(ARDUINO_ARCH_ESP32)
		if (WIFI_AP == WiFi.getMode()) {
			status = WL_CONNECTED; // acting as a hotspot
		}
	#else
		// todo: handle station mode for SAMW25_XPRO and MKR1000, if possible
	#endif

	if (WL_NO_SHIELD == status) return (OBJ) &statusNotConnected; // reported on ESP32
	if (WL_NO_SSID_AVAIL == status) return (OBJ) &statusUnknownNetwork; // reported only on ESP8266
	if (WL_CONNECT_FAILED == status) return (OBJ) &statusFailed; // reported only on ESP8266

	if (WL_DISCONNECTED == status) {
		return connecting ? (OBJ) &statusTrying : (OBJ) &statusNotConnected;
	}
	if (WL_CONNECTION_LOST == status) {
		primStopWiFi(0, NULL);
		return (OBJ) &statusNotConnected;
	}
	if (WL_IDLE_STATUS == status) {
	#ifdef USE_WIFI101
		return connecting ? (OBJ) &statusTrying : (OBJ) &statusNotConnected;
	#else
		return connecting ? (OBJ) &statusTrying : (OBJ) &statusNotConnected;
	#endif
	}
	if (WL_CONNECTED == status) {
		return (OBJ) &statusConnected;
	}
	return int2obj(status); // should not happen
}

struct {
	uint32 header;
	char body[16];
} ipStringObject;

static OBJ primGetIP(int argCount, OBJ *args) {
	#ifdef USE_WIFI101
		IPAddress ip = WiFi.localIP();
	#else
		IPAddress ip = (WIFI_AP == WiFi.getMode()) ? WiFi.softAPIP() : WiFi.localIP();
	#endif
	sprintf(ipStringObject.body, "%d.%d.%d.%d", ip[0], ip[1], ip[2], ip[3]);
	ipStringObject.header = HEADER(StringType, (strlen(ipStringObject.body) + 4) / 4);
	return (OBJ) &ipStringObject;
}

static OBJ primStartHttpServer(int argCount, OBJ *args) {
	server.begin();
	return falseObj;
}

static OBJ primStopHttpServer(int argCount, OBJ *args) {
<<<<<<< HEAD
	server.close();
=======
	#ifndef USE_WIFI101
		server.close();
	#endif
>>>>>>> be66912d
	return falseObj;
}

static OBJ primHttpServerGetRequest(int argCount, OBJ *args) {
	if (!client) client = server.available(); // attempt to accept a client connection
	if (!client) return falseObj; // no client connection

	// read an HTTP request
	int bytesAvailable = client.available();
	if (!bytesAvailable) return falseObj;
	client.readBytes(request, bytesAvailable);
	request[bytesAvailable] = 0; // null terminate

	return newStringFromBytes(request, bytesAvailable);
}

static OBJ primRespondToHttpRequest(int argCount, OBJ *args) {
	if (!client) return falseObj;
	char* status = obj2str(args[0]);
	char* body = obj2str(args[1]);
	char* headers = obj2str(args[2]);
	client.print("HTTP/1.1 ");
	client.print(status);
	if (argCount > 2) {
		client.print("\r\n");
		client.print(headers);
	}
	client.print("\r\n\r\n");
	if (argCount > 1) {
		client.print(body);
		client.print("\n");
	}
	client.flush();
	client.stop();
<<<<<<< HEAD
	return falseObj;
}

WiFiClient httpClient;

static OBJ primHttpConnect(int argCount, OBJ *args) {
	int port = 80;
	char* host = obj2str(args[0]);
	if ((argCount > 1) && isInt(args[1])) port = obj2int(args[1]);
	httpClient.connect(host, port);
	return falseObj;
}

=======
	return falseObj;
}

WiFiClient httpClient;

static OBJ primHttpConnect(int argCount, OBJ *args) {
	int port = 80;
	char* host = obj2str(args[0]);
	if ((argCount > 1) && isInt(args[1])) port = obj2int(args[1]);
	httpClient.connect(host, port);
	return falseObj;
}

>>>>>>> be66912d
static OBJ primHttpIsConnected(int argCount, OBJ *args) {
	return httpClient.connected() ? trueObj : falseObj;
}

static OBJ primHttpRequest(int argCount, OBJ *args) {
	char* reqType = obj2str(args[0]);
	char* host = obj2str(args[1]);
	char* path = obj2str(args[2]);
	char request[256];
	sprintf(request,
			"%s /%s HTTP/1.1\r\n\
Host: %s\r\n\
Connection: close\r\n\
User-Agent: MicroBlocks\r\n\
Accept: */*\r\n",
			reqType,
			path,
			host);
	httpClient.write(request, strlen(request));
	if (argCount > 3) {
		char length_str[50];
		char* body = obj2str(args[3]);
		int content_length = strlen(body);
		httpClient.write("Content-Type: text/plain\r\n", 26);
		sprintf(length_str, "Content-Length: %i\r\n\r\n", content_length);
		httpClient.write(length_str, strlen(length_str));
		httpClient.write(body, strlen(body));
	} else {
		httpClient.write("\r\n", 2);
	}
	httpClient.flush();
<<<<<<< HEAD
=======
	return falseObj;
}

static OBJ primHttpResponse(int argCount, OBJ *args) {
	int byteCount = httpClient.available();
	if (byteCount) {
		char buffer[1024];
		if (byteCount > 1023) byteCount = 1023;
		httpClient.read((uint8 *) buffer, byteCount);
		return newStringFromBytes(buffer, byteCount);
	} else {
		return falseObj;
	}
}

static OBJ primHttpClose(int argCount, OBJ *args) {
	httpClient.stop();
>>>>>>> be66912d
	return falseObj;
}

static OBJ primHttpResponse(int argCount, OBJ *args) {
	int byteCount = httpClient.available();
	if (byteCount) {
		if (byteCount > 1023) byteCount = 1023;
		httpClient.read((uint8 *) response, byteCount);
		return newStringFromBytes((uint8 *) response, byteCount);
	} else {
		return falseObj;
	}
}

static OBJ primHttpClose(int argCount, OBJ *args) {
	httpClient.stop();
	return falseObj;
}

#else // not ESP8266 or ESP32

static OBJ primHasWiFi(int argCount, OBJ *args) { return falseObj; }
static OBJ primStartWiFi(int argCount, OBJ *args) { return fail(noWiFi); }
static OBJ primStopWiFi(int argCount, OBJ *args) { return fail(noWiFi); }
static OBJ primWiFiStatus(int argCount, OBJ *args) { return fail(noWiFi); }
static OBJ primGetIP(int argCount, OBJ *args) { return fail(noWiFi); }
static OBJ primStartHttpServer(int argCount, OBJ *args) { return fail(noWiFi); }
static OBJ primStopHttpServer(int argCount, OBJ *args) { return fail(noWiFi); }
static OBJ primHttpServerGetRequest(int argCount, OBJ *args) { return fail(noWiFi); }
static OBJ primRespondToHttpRequest(int argCount, OBJ *args) { return fail(noWiFi); }
static OBJ primHttpConnect(int argCount, OBJ *args) { return fail(noWiFi); }
static OBJ primHttpIsConnected(int argCount, OBJ *args) { return fail(noWiFi); }
static OBJ primHttpRequest(int argCount, OBJ *args) { return fail(noWiFi); }
static OBJ primHttpResponse(int argCount, OBJ *args) { return fail(noWiFi); }
static OBJ primHttpClose(int argCount, OBJ *args) { return fail(noWiFi); }

#endif

static PrimEntry entries[] = {
	{"hasWiFi", primHasWiFi},
	{"startWiFi", primStartWiFi},
	{"stopWiFi", primStopWiFi},
	{"wifiStatus", primWiFiStatus},
	{"myIPAddress", primGetIP},
	{"startHttpServer", primStartHttpServer},
	{"stoptHttpServer", primStopHttpServer},
	{"httpServerGetRequest", primHttpServerGetRequest},
	{"respondToHttpRequest", primRespondToHttpRequest},
	{"httpConnect", primHttpConnect},
	{"httpIsConnected", primHttpIsConnected},
	{"httpRequest", primHttpRequest},
	{"httpResponse", primHttpResponse},
	{"httpClose", primHttpClose},
};

void addNetPrims() {
	addPrimitiveSet("net", sizeof(entries) / sizeof(PrimEntry), entries);
}<|MERGE_RESOLUTION|>--- conflicted
+++ resolved
@@ -28,10 +28,9 @@
 
 #if defined(ESP8266) || defined(ARDUINO_ARCH_ESP32) || defined(USE_WIFI101)
 
-// Buffers for HTTP requests and responses
+// Buffer for HTTP requests
 #define REQUEST_SIZE 1024
-static uint8 request[REQUEST_SIZE];
-static char response[REQUEST_SIZE];
+static char request[REQUEST_SIZE];
 
 #define JSON_HEADER \
 "HTTP/1.1 200 OK\r\n" \
@@ -50,205 +49,12 @@
 "Access-Control-Allow-Methods: PUT, GET, OPTIONS\r\n" \
 "Access-Control-Allow-Headers: Content-Type\r\n\r\n"
 
-<<<<<<< HEAD
-=======
-// WoT Event Queue
-
-// On WiFi-enabled boards, we store the last few broadcasts in a circular event buffer.
-// Note: Only the first 51 bytes of each broadcast string is stored.
-
-#define BROADCAST_BUFFER_COUNT 5 // number of queued broadcasts
-#define BROADCAST_STRING_SIZE 51 // number of bytes stored for each broadcast
-
-static char broadcastBuffer[BROADCAST_BUFFER_COUNT][BROADCAST_STRING_SIZE + 1];
-static int nextBroadcastBuffer = 0; // next free slot
-
-static void clearBroadcastBuffer() {
-	memset(broadcastBuffer, 0, sizeof(broadcastBuffer));
-}
-
-void queueBroadcastAsThingEvent(char *s, int len) {
-	// Queue the given broadcast string (truncated to BROADCAST_STRING_SIZE).
-	char *evt = broadcastBuffer[nextBroadcastBuffer];
-	int count = (len <= BROADCAST_STRING_SIZE) ? len : BROADCAST_STRING_SIZE;
-	memcpy(evt, s, count);
-	evt[count] = '\0'; // add null terminator
-	nextBroadcastBuffer = (nextBroadcastBuffer + 1) % BROADCAST_BUFFER_COUNT;
-}
-
-static int event_id = rand(); // events need an incremental id
-
->>>>>>> be66912d
 static char connecting = false;
 
 int serverStarted = false;
 WiFiServer server(80);
 WiFiClient client;
 
-<<<<<<< HEAD
-=======
-// Web Server for Mozilla IoT Things
-
-static void initWebServer() {
-	server.begin();
-	serverStarted = true;
-}
-
-static int hasPrefix(char *s, const char *requestPrefix, char *arg, int argSize) {
-	// Return true if the HTTP request string s begins with the given prefix.
-	// If arg is not NULL, the request string from the end of the prefix up to
-	// the next space will be copied into arg.
-
-	if (arg) arg[0] = '\0'; // clear arg result, if provided
-	if ((strstr(s, requestPrefix) != s)) return false; // request does not match prefix
-
-	if (arg) {
-		// extract last part of URL into arg
-		char *start = s + strlen(requestPrefix);
-		char *end = strchr(start, ' '); // find the next space
-		if (!end) end = strchr(start, '\r'); // if no space, use the end of the line
-		if (!end) return true; // no space or line end found
-		int count = end - start;
-		if (count > argSize) count = argSize;
-		if (count > 0) {
-			strncpy(arg, start, count);
-			arg[count] = '\0'; // null terminate
-		}
-	}
-	return true;
-}
-
-static char * valueJSON(char *s, char *varName, int varID) {
-	// Write a object with the name and value of the given variable into s and return s.
-
-	OBJ value = vars[varID];
-	if (isInt(value)) {
-		sprintf(s, "{ \"%s\": %d }\r\n", varName, obj2int(value));
-	} else if ((trueObj == value) || (falseObj == value)) {
-		sprintf(s, "{ \"%s\": %s }\r\n", varName, (trueObj == value) ? "true" : "false");
-	} else if (IS_TYPE(value, StringType)) {
-		sprintf(s, "{ \"%s\": \"%s\" }\r\n", varName, obj2str(value));
-	} else {
-		sprintf(s, "{ \"%s\": \"<Unknown type>\" }\r\n", varName);
-	}
-	return s;
-}
-
-static void setVariableValue(char *varName, int varID, char *jsonData) {
-	// Set the value of the given variable from the given JSON data.
-
-	char *p = tjr_atPath(jsonData, varName);
-	int type = tjr_type(p);
-	if (tjr_Number == type) {
-		vars[varID] = int2obj(tjr_readInteger(p));
-	} else if (tjr_String == type) {
-		char s[100];
-		tjr_readStringInto(p, s, sizeof(s));
-		vars[varID] = newStringFromBytes(s, strlen(s));
-	} else if (tjr_True == type) {
-		vars[varID] = trueObj;
-	} else if (tjr_False == type) {
-		vars[varID] = falseObj;
-	}
-}
-
-static void sendDescriptionToClient() {
-	// Send the Thing description to the client.
-
-	if (!client) return; // no client connection
-
-	char description[1024];
-	description[0] = '\0';
-
-	int index = indexOfVarNamed("_thing description");
-
-	if (index > -1) {
-		if (StringType != objType(vars[index])) return; // _thing description is not a string
-		strncat(description, obj2str(vars[index]), sizeof(description) - 3);
-		int currentSize = strlen(description);
-		// fix incomplete thing descriptions
-		if ((currentSize > 2) && (description[currentSize - 1] == ',')) {
-			// close last property / event
-			description[currentSize - 1] = '}';
-			description[currentSize] = '}';
-			description[currentSize + 1] = 0;
-		} else if ((currentSize > 2) && (description[currentSize - 1] == '{')) {
-			// no properties
-			description[currentSize] = '}';
-			description[currentSize + 1] = '}';
-			description[currentSize + 2] = 0;
-		}
-		client.print(description);
-	}
-}
-
-void webServerLoop() {
-	if (!client) client = server.available(); // attempt to accept a client connection
-	if (!client) return; // no client connection
-
-	// read an HTTP request
-	int bytesAvailable = client.available();
-	if (!bytesAvailable) return;
-	client.readBytes(request, bytesAvailable);
-	request[bytesAvailable] = 0; // null terminate
-
-	// the body starts after the first blank line (or at end of request, if no blank lines)
-	char *body = strstr(request, "\r\n\r\n");
-	body = body ? (body + 4) : request + strlen(request);
-
-	char varName[100];
-
-	// HTTP request format: "[GET/PUT] /some/url HTTP/1.1"
-	if (hasPrefix(request, "GET / ", NULL, 0)) {
-		// Get the Thing description
-		client.print(JSON_HEADER);
-		sendDescriptionToClient();
-	} else if (hasPrefix(request, "OPTIONS", NULL, 0)) {
-		client.print(OPTIONS_HEADER);
-	} else if (hasPrefix(request, "GET /properties/", varName, sizeof(varName))) {
-		// Get variable value
-		char s[1000];
-		int varID = indexOfVarNamed(varName);
-		if (varID < 0) {
-			client.print(NOT_FOUND_RESPONSE);
-		} else {
-			client.print(JSON_HEADER);
-			client.print(valueJSON(s, varName, varID));
-		}
-	} else if (hasPrefix(request, "PUT /properties/", varName, sizeof(varName))) {
-		// Set variable value
-		char s[1000];
-		int varID = indexOfVarNamed(varName);
-		if (varID < 0) {
-			client.print(NOT_FOUND_RESPONSE);
-		} else {
-			setVariableValue(varName, varID, body);
-			client.print(JSON_HEADER);
-			client.print(valueJSON(s, varName, varID));
-		}
-	} else if (hasPrefix(request, "GET /events", NULL, 0)) {
-		client.print(JSON_HEADER);
-		client.print("[\n  ");
-		for (int i = 0; i < BROADCAST_BUFFER_COUNT; i++) {
-			char *evt = broadcastBuffer[(nextBroadcastBuffer + i) % BROADCAST_BUFFER_COUNT];
-			if (strcmp(evt, "") != 0) {
-				client.print("  { \"");
-				client.print(evt);
-				client.print("\":{ \"data\":{\"id\":\"");
-				client.print(event_id++);
-				client.print("\"}}},\n");
-			}
-		}
-		client.print("  { \"_\":{}}\n]");
-		clearBroadcastBuffer();
-	} else {
-		client.print(NOT_FOUND_RESPONSE);
-	}
-	client.flush();
-	client.stop();
-}
-
->>>>>>> be66912d
 // WiFi Connection
 
 // Macro for creating MicroBlocks string object constants
@@ -378,13 +184,9 @@
 }
 
 static OBJ primStopHttpServer(int argCount, OBJ *args) {
-<<<<<<< HEAD
-	server.close();
-=======
 	#ifndef USE_WIFI101
 		server.close();
 	#endif
->>>>>>> be66912d
 	return falseObj;
 }
 
@@ -419,7 +221,6 @@
 	}
 	client.flush();
 	client.stop();
-<<<<<<< HEAD
 	return falseObj;
 }
 
@@ -433,21 +234,6 @@
 	return falseObj;
 }
 
-=======
-	return falseObj;
-}
-
-WiFiClient httpClient;
-
-static OBJ primHttpConnect(int argCount, OBJ *args) {
-	int port = 80;
-	char* host = obj2str(args[0]);
-	if ((argCount > 1) && isInt(args[1])) port = obj2int(args[1]);
-	httpClient.connect(host, port);
-	return falseObj;
-}
-
->>>>>>> be66912d
 static OBJ primHttpIsConnected(int argCount, OBJ *args) {
 	return httpClient.connected() ? trueObj : falseObj;
 }
@@ -479,8 +265,6 @@
 		httpClient.write("\r\n", 2);
 	}
 	httpClient.flush();
-<<<<<<< HEAD
-=======
 	return falseObj;
 }
 
@@ -491,23 +275,6 @@
 		if (byteCount > 1023) byteCount = 1023;
 		httpClient.read((uint8 *) buffer, byteCount);
 		return newStringFromBytes(buffer, byteCount);
-	} else {
-		return falseObj;
-	}
-}
-
-static OBJ primHttpClose(int argCount, OBJ *args) {
-	httpClient.stop();
->>>>>>> be66912d
-	return falseObj;
-}
-
-static OBJ primHttpResponse(int argCount, OBJ *args) {
-	int byteCount = httpClient.available();
-	if (byteCount) {
-		if (byteCount > 1023) byteCount = 1023;
-		httpClient.read((uint8 *) response, byteCount);
-		return newStringFromBytes((uint8 *) response, byteCount);
 	} else {
 		return falseObj;
 	}
