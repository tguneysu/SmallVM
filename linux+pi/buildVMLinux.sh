--- conflicted
+++ resolved
@@ -8,14 +8,9 @@
 # Additional prerequisites to build GnuBlocks on a 64-bit Linux system:
 #	sudo apt install libsdl2-dev:i386 libsdl2-ttf-dev:i386 libpng-dev:i386
 #
-<<<<<<< HEAD
-# Libraries built on Ubuntu 16.04 (32-bit):
-#	SDL2-2.0.12 (./configure --disable-video-vulkan --disable-video-opengles --disable-alsa-shared --disable-pulseaudio)
-=======
 # Libraries built on Ubutu 16.04 (32-bit):
 #	Prerequisite: libsndio-dev (without this installed, sndio won't be included)
 #	SDL2-2.0.12 (./configure --disable-video-vulkan --disable-video-opengles --enable-sndio)
->>>>>>> 6c860141
 #	SDL2-ttf-2.0.15 (default configuration)
 #	freetype-2.10.4 (default configuration)
 
@@ -31,10 +26,5 @@
 	libs/libfreetype.a \
 	/usr/lib/i386-linux-gnu/libpng.a \
 	/usr/lib/i386-linux-gnu/libz.a \
-<<<<<<< HEAD
-	-ldl -lm -lpthread -lasound \
-	-o GnuBlocks
-=======
 	-ldl -lm -lpthread \
-	-o GnuBlocks
->>>>>>> 6c860141
+	-o GnuBlocks