--- conflicted
+++ resolved
@@ -351,11 +351,7 @@
 
   libs = (libraries (project (scripter (smallRuntime))))
   dict = (dictionary)
-<<<<<<< HEAD
   atPut dict 'scale' 1
-  atPut dict 'libs' (keys libs)
-=======
->>>>>>> 0124234a
   atPut dict 'locale' (language (authoringSpecs))
   atPut dict 'libs' (keys libs)
   atPut dict 'script' scriptText
