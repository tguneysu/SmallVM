--- conflicted
+++ resolved
@@ -1142,9 +1142,6 @@
   fixLayout scripter
 }
 
-<<<<<<< HEAD
-// context menu
-=======
 method drawIcon MicroBlocksEditor {
 	h = 200
 	w = ((2 / 3) * h)
@@ -1174,7 +1171,6 @@
 }
 
 // gear menu
->>>>>>> 6473843b
 
 method gearMenu MicroBlocksEditor {
   menu = (menu 'MicroBlocks' this)
