// This Source Code Form is subject to the terms of the Mozilla Public
// License, v. 2.0. If a copy of the MPL was not distributed with this
// file, You can obtain one at http://mozilla.org/MPL/2.0/.

// Copyright 2019 John Maloney, Bernat Romagosa, and Jens Mönig

// MicroBlocksCompiler.gp - A blocks compiler for microBlocks
// John Maloney, April, 2017

defineClass SmallCompiler opcodes argNames localVars trueObj falseObj zeroObj oneObj stringClassID

method initialize SmallCompiler {
	initOpcodes this
	argNames = (dictionary)
	localVars = (dictionary)
	falseObj = 0
	trueObj = 4
	zeroObj = ((0 << 1) | 1)
	oneObj = ((1 << 1) | 1)
	stringClassID = 4
	return this
}

method dumpTranslationTemplate SmallCompiler {
	result = (list)
	for item (microBlocksSpecs this) {
		if (isClass item 'Array') {
			add result (at item 3)
			add result (at item 3)
			add result ''
		}
	}
	writeFile 'microBlocksTranlationTemplate.txt' (joinStrings result (newline))
}

method microBlocksSpecs SmallCompiler {
	return (array
	'Output'
		(array ' ' 'setUserLED'			'set user LED _' 'bool' true)
		(array ' ' 'sayIt'				'say _ : _ : ...' 'auto auto auto auto auto auto auto auto auto auto' 123 '' '')
		(array ' ' 'printIt'			'graph _ : _ : ...' 'auto auto auto auto auto auto auto auto auto auto' 100)
	'Input'
		(array 'r' 'buttonA'			'button A')
		(array 'r' 'buttonB'			'button B')
		'-'
		(array 'r' 'millisOp'			'milliseconds')
		(array 'r' 'microsOp'			'microseconds')
		'-'
		(array 'r' 'boardType'			'board type')
	'Pins'
		(array 'r' 'digitalReadOp'		'read digital pin _ : pullup _' 'num bool' 1 false)
		(array 'r' 'analogReadOp'		'read analog pin _ : pullup _' 'num bool' 1 false)
		'-'
		(array ' ' 'digitalWriteOp'		'set digital pin _ to _' 'num bool' 1 true)
		(array ' ' 'analogWriteOp'		'set pin _ to _' 'num num' 1 1023)
		'-'
		(array 'r' 'analogPins'			'analog pins')
		(array 'r' 'digitalPins'		'digital pins')
	'Comm'
		(array 'r' 'i2cGet'				'i2c get device _ register _' 'num num')
		(array ' ' 'i2cSet'				'i2c set device _ register _ to _' 'num num num')
		'-'
		(array ' ' 'spiSend'			'spi send _' 'num' 0)
		(array 'r' 'spiRecv'			'spi receive')
		'-'
		(array ' ' '[sensors:i2cRead]'	'i2c device _ read list _' 'num auto')
		(array ' ' '[sensors:i2cWrite]'	'i2c device _ write list _' 'num auto')
	'Control'
		(array 'h' 'whenStarted'		'when started')
		(array 'h' 'whenButtonPressed'	'when button _ pressed' 'menu.buttonMenu' 'A')
		(array ' ' 'forever'			'forever _' 'cmd')
		(array ' ' 'repeat'				'repeat _ _' 'num cmd' 10)
		(array ' ' 'waitMillis'			'wait _ millisecs' 'num' 500)
		'-'
		(array ' ' 'if'					'if _ _ : else if _ _ : ...' 'bool cmd bool cmd')
		'-'
		(array 'h' 'whenCondition'		'when _' 'bool')
		(array ' ' 'waitUntil'			'wait until _' 'bool')
		'-'
		(array ' ' 'waitMicros'			'wait _ microsecs' 'num' 10000)
		(array ' ' 'return'				'return _' 'auto' 0)
		'-'
		(array 'h' 'whenBroadcastReceived'	'when _ received' 'str' 'go!')
		(array ' ' 'sendBroadcastSimple'	'broadcast _' 'str' 'go!' '')
		'-'
		(array ' ' 'comment'			'comment _' 'str' 'How this works...')
		(array ' ' 'for'				'for _ in _ _' 'var num cmd' 'i' 10)
		(array ' ' 'repeatUntil'		'repeat until _ _' 'bool cmd' false)
		'-'
		(array ' ' 'stopTask'			'stop this task')
		(array ' ' 'stopAll'			'stop other tasks')
		'Control-Advanced'
		(array 'r' 'getLastBroadcast'	'last message')
	'Math'
		(array 'r' '+'					'_ + _' 'num num' 10 2)
		(array 'r' '-'					'_ − _' 'num num' 10 2)
		(array 'r' '*'					'_ × _' 'num num' 10 2)
		(array 'r' '/'					'_ / _' 'num num' 10 2)
		(array 'r' '%'					'_ mod _' 'num num' 10 2)
		'-'
		(array 'r' 'absoluteValue'		'abs _ ' 'num' -10)
		(array 'r' 'minimum'			'min _ _ : _ : ...' 'num num num' 1 2)
		(array 'r' 'maximum'			'max _ _ : _ : ...' 'num num num' 1 2)
		(array 'r' 'random'				'random _ to _' 'num num' 1 10)
		'-'
		(array 'r' '<'					'_ < _' 'num num' 3 4)
		(array 'r' '<='					'_ <= _' 'num num' 3 4)
		(array 'r' '=='					'_ = _' 'auto auto' 3 4)
		(array 'r' '!='					'_ ≠ _' 'auto auto' 3 4)
		(array 'r' '>='					'_ >= _' 'num num' 3 4)
		(array 'r' '>'					'_ > _' 'num num' 3 4)
		'-'
		(array 'r' 'booleanConstant'	'_' 'bool' true)
		(array 'r' 'not'				'not _' 'bool' true)
		(array 'r' 'and'				'_ and _' 'bool bool' true false)
		(array 'r' 'or'					'_ or _ ' 'bool bool' true false)
	'Math-Advanced'
		(array 'r' 'hexToInt'			'hex _' 'str' '3F')
		'-'
		(array 'r' '&'					'_ & _' 'num num' 1 3)
		(array 'r' '|'					'_ | _' 'num num' 1 2)
		(array 'r' '^'					'_ ^ _' 'num num' 1 3)
		(array 'r' '~'					'~ _' 'num' 1 3)
		(array 'r' '<<'					'_ << _' 'num num' 3 2)
		(array 'r' '>>'					'_ >> _' 'num num' -100 2)
		'-'
		(array 'r' 'longMult'			'( _ * _ ) >> _' 'num num num' 1024 2048 10)
		(array 'r' '[misc:sin]'			'fixed sine _' 'num' 9000)
	'Variables'
		(array 'r' 'v'					'_' 'menu.allVarsMenu' 'n')
		(array ' ' '='					'set _ to _' 'menu.allVarsMenu auto' 'n' 0)
		(array ' ' '+='					'change _ by _' 'menu.allVarsMenu num' 'n' 1)
		(array ' ' 'local'				'local _ _' 'var auto' 'var' 0)
	'Variables-Advanced'
		(array 'r' 'allVars'			'global variables')
		(array 'r' 'varExists'			'variable named _ exists?' 'str' 'var')
		(array 'r' 'varNamed'			'value of variable named _' 'str' 'var')
		(array ' ' 'setVarNamed'		'set variable named _ to _' 'str auto' 'var' 0)
		(array 'r' '[data:isType]'		'_ is a _' 'auto menu.typesMenu' 'Rósza' 'number')
	'Lists & Strings'
		(array 'r' 'at'					'item _ of _' 'auto.itemOfMenu str' 1 'Rosa')
		(array 'r' 'size'				'length of _' 'str' 'Rosa')
		(array 'r' '[data:join]'		'join _ _ : _ : ...' 'str str str' 'micro' 'blocks')
		'-'
		(array 'r' '[data:makeList]'	'list : _ : ...' 'auto auto auto' 'cat' 'dog' 'bird')
		(array ' ' '[data:addLast]'		'add _ to list _' 'str auto' 'fish')
		'-'
		(array ' ' 'atPut'				'replace item _ of list _ with _' 'auto.replaceItemMenu str auto' 1 nil 10)
		(array ' ' '[data:delete]'		'delete item _ of list _' 'auto.replaceItemMenu str' 1)
		'-'
		(array 'r' '[data:find]'		'find _ in _ : starting at _' 'auto str num' 'a' 'cat' 1)
		(array 'r' '[data:copyFromTo]'	'copy _ from _ : to _' 'auto num num' 'smiles' 2 5)
	'Lists & Strings-Advanced'
		(array 'r' '[data:joinStrings]'	'join items of list _ : separator _' 'auto str' nil ' ')
		'-'
		(array 'r' '[data:unicodeAt]'		'unicode _ of _' 'num str' 2 'cat')
		(array 'r' '[data:unicodeString]'	'string from unicode _' 'num' 65)
		'-'
		(array 'r' 'newList'			'new list length _' 'num' 10)
		(array 'r' '[data:freeMemory]'	'free memory')

	// The following block specs allow primitives to be rendered correctly
	// even if the primitive spec was not included in the project or library.
	// This allows MicroBlocks to correctly render scripts in older projects.

	'Prims-Deprecated (not in palette)'
		(array 'r' 'newArray'				'new list length _' 'num' 10)
		(array ' ' 'fillArray'				'fill list _ with _' 'str auto' nil 0)
		(array ' ' 'fillList'				'fill list _ with _' 'str auto' nil 0)
	'Prims-Display (not in palette)'
		(array ' ' '[display:mbDisplay]'	'display _' 'microbitDisplay')
		(array ' ' '[display:mbDisplayOff]'	'clear display')
		(array ' ' '[display:mbPlot]'		'plot x _ y _' 'num num' 3 3)
		(array ' ' '[display:mbUnplot]'		'unplot x _ y _' 'num num' 3 3)
		(array ' ' '[display:mbDrawShape]'		'draw shape _ at x _ y _' 'num num num' 31 1 1)
		(array 'r' '[display:mbShapeForLetter]'	'shape for letter _' 'str' 'A')
		(array ' ' '[display:neoPixelSetPin]'		'set NeoPixel pin _ is RGBW _' 'auto bool' '' false)
		(array ' ' '[display:neoPixelSend]'		'send NeoPixel rgb _' 'num' 5)
	'Prims-Sensing (not in palette)'
		(array 'r' '[sensors:acceleration]'	'acceleration')
		(array 'r' '[display:lightLevel]'	'light level')
		(array 'r' '[sensors:temperature]'	'temperature (°C)')
		(array 'r' '[sensors:tiltX]'		'tilt x')
		(array 'r' '[sensors:tiltY]'		'tilt y')
		(array 'r' '[sensors:tiltZ]'		'tilt z')
	'Prims-Advanced (not in palette)'
		(array ' ' 'sendBroadcast'		'broadcast _ : _ : ...' 'auto auto auto auto auto auto auto auto auto auto' 'go!' '')
		(array ' ' 'noop'				'no op')
		(array ' ' 'ignoreArgs'			'ignore : _ : ...' 'auto' 0)
		(array 'r' 'pushArgCount'		'arg count')

		(array 'r' '[sensors:touchRead]' 'capacitive sensor _' 'num' 1)

		(array 'r' '[io:hasTone]'		'has tone support')
		(array ' ' '[io:playTone]'		'play tone pin _ frequency _' 'num num' 0 440)

		(array 'r' '[io:hasServo]'		'has servo support')
		(array ' ' '[io:setServo]'		'set servo pin _ to _ usecs' 'num num' 0 1500)

		(array 'r' '[net:hasWiFi]'		'has WiFi support')
		(array ' ' '[net:startWiFi]'	'start WiFi _ password _ : be hotspot _' 'str str bool' 'SSID' 'MyPassword' true)
		(array ' ' '[net:stopWiFi]'		'stop WiFi')
		(array 'r' '[net:wifiStatus]'	'WiFi status')
		(array 'r' '[net:myIPAddress]'	'my IP address')
<<<<<<< HEAD
		(array 'r' '[net:getURL]'	'get http܃// _' 'str' 'microblocks.fun')
=======

		(array ' ' '[net:httpConnect]'			'connect to http܃// _ : port _' 'str num' 'microblocks.fun' 80)
		(array 'r' '[net:httpIsConnected]'		'is HTTP connected?')
		(array ' ' '[net:httpRequest]'			'_ request http܃// _ / _ : body _' 'menu.requestTypes str str str' 'GET' 'microblocks.fun' 'example.txt' '')
		(array 'r' '[net:httpResponse]'			'HTTP response')
		(array ' ' '[net:httpClose]'			'close HTTP connection')
		(array ' ' '[net:startHttpServer]'		'start HTTP server')
		(array ' ' '[net:stopHttpServer]'		'stop HTTP server')
		(array 'r' '[net:httpServerGetRequest]'	'HTTP server request')
		(array ' ' '[net:respondToHttpRequest]'	'respond _ to HTTP request : with body _ : and headers _' 'str str str' '200 OK' 'Welcome to the MicroBlocks HTTP server' 'Content-Type: text/plain
Access-Control-Allow-Origin: *')
>>>>>>> be66912d

		(array ' ' '[tft:enableDisplay]'	'enable TFT _' 'bool' true)
		(array ' ' '[tft:setPixel]'			'set TFT pixel x _ y _ to _' 'num num num' 50 32 16711680)
		(array ' ' '[tft:line]'				'draw line on TFT from x _ y _ to x _ y _ color _' 'num num num num num' 12 8 25 15 255)
		(array ' ' '[tft:rect]'				'draw rectangle on TFT at x _ y _ width _ height _ color _ : filled _' 'num num num num num bool' 10 10 40 30 65280 false)
		(array ' ' '[tft:roundedRect]'		'draw rounded rectangle on TFT at x _ y _ width _ height _ radius _ color _ : filled _' 'num num num num num num bool' 10 10 40 30 8 12255317 false)
		(array ' ' '[tft:circle]'			'draw circle on TFT at x _ y _ radius _ color _ : filled _' 'num num num num bool' 60 100 30 65535 false)
		(array ' ' '[tft:triangle]'			'draw triangle on TFT at x _ y _ , x _ y _ , x _ y _ color _ : filled _' 'num num num num num num num bool' 20 20 30 80 60 5 5592354 false)
		(array ' ' '[tft:text]'				'write _ on TFT at x _ y _ color _ : scale _ wrap _' 'str num num num num bool' 'Hello World!' 0 80 16777215 1 false)

		(array 'r' '[tft:tftTouched]'		'TFT touched')
		(array 'r' '[tft:tftTouchX]'		'TFT touch X position')
		(array 'r' '[tft:tftTouchY]'		'TFT touch Y position')
		(array 'r' '[tft:tftTouchPressure]'	'TFT touch pressure')

		(array ' ' '[radio:sendInteger]'			'radio send number _' 'num' 123)
		(array ' ' '[radio:sendString]'				'radio send string _' 'str' 'Hello!')
		(array ' ' '[radio:sendPair]'				'radio send pair _ = _' 'str num' 'light' 10)
		(array 'r' '[radio:messageReceived]'		'radio message received?')
		(array 'r' '[radio:receivedInteger]'		'radio last number')
		(array 'r' '[radio:receivedString]'			'radio last string')
		(array 'r' '[radio:receivedMessageType]'	'radio last message type')
		(array ' ' '[radio:setGroup]'				'radio set group _' 'num' 0)
		(array ' ' '[radio:setChannel]'				'radio set channel (0-83) _' 'num' 7)
		(array ' ' '[radio:setPower]'				'radio set power (0-7) _' 'num' 4)
		(array 'r' '[radio:signalStrength]'			'radio last signal strength')
		(array 'r' '[radio:packetReceive]'			'radio receive packet _' 'str')
		(array ' ' '[radio:packetSend]'				'radio send packet _' 'str')
		(array ' ' '[radio:disableRadio]'			'disable radio')

	'Disabled (does not work)'
		(array ' ' 'ifElse'					'if _ _ else _' 'bool cmd cmd')
	)
}

method initMicroBlocksSpecs SmallCompiler {
	authoringSpecs = (authoringSpecs)
	if (isEmpty (specsFor authoringSpecs 'Output')) {
		clear authoringSpecs
		addSpecs authoringSpecs (microBlocksSpecs this)
	}
}

method initOpcodes SmallCompiler {
	// Initialize the opcode dictionary. Note: This must match the opcode table in interp.c!

	opcodeDefinitions = '
		halt 0
		noop 1
		pushImmediate 2		// true, false, and ints that fit in 24 bits
		pushBigImmediate 3	// ints that do not fit in 24 bits (and later, floats)
		pushLiteral 4		// string or array constant from literals frame
		pushVar 5
		storeVar 6
		incrementVar 7
		pushArgCount 8
		pushArg 9
		storeArg 10
		incrementArg 11
		pushLocal 12
		storeLocal 13
		incrementLocal 14
		pop 15
		jmp 16
		jmpTrue 17
		jmpFalse 18
		decrementAndJmp 19
		callFunction 20
		returnResult 21
		waitMicros 22
		waitMillis 23
		sendBroadcast 24
		recvBroadcast 25
		stopAll 26
		forLoop 27
		initLocals 28
		getArg 29
		getLastBroadcast 30
	RESERVED 31
	RESERVED 32
		minimum 33
		maximum 34
		< 35
		<= 36
		== 37
		!= 38
		>= 39
		> 40
		not 41
		+ 42
		- 43
		* 44
		/ 45
		% 46
		absoluteValue 47
		random 48
		hexToInt 49
		& 50
		| 51
		^ 52
		~ 53
		<< 54
		>> 55
		longMult 56
	RESERVED 57
	RESERVED 58
	RESERVED 59
		newList 60
	RESERVED 61
		fillList 62
		at 63
		atPut 64
		size 65
		varExists 66
		varNamed 67
		setVarNamed 68
		allVars 69
		millisOp 70
		microsOp 71
	RESERVED 72
	RESERVED 73
		sayIt 74
		printIt 75
		boardType 76
	RESERVED 77
	RESERVED 78
	RESERVED 79
		analogPins 80
		digitalPins 81
		analogReadOp 82
		analogWriteOp 83
		digitalReadOp 84
		digitalWriteOp 85
		digitalSet 86
		digitalClear 87
		buttonA 88
		buttonB 89
		setUserLED 90
		i2cSet 91
		i2cGet 92
		spiSend 93
		spiRecv 94
	RESERVED 95
	RESERVED 96
	RESERVED 97
	RESERVED 98
	RESERVED 99
	RESERVED 100
	RESERVED 101
	RESERVED 102
	RESERVED 103
	RESERVED 104
	RESERVED 105
	RESERVED 106
	RESERVED 107
	RESERVED 108
	RESERVED 109
	RESERVED 110
	RESERVED 111
	RESERVED 112
	RESERVED 113
	RESERVED 114
	RESERVED 115
	RESERVED 116
	RESERVED 117
	RESERVED 118
	RESERVED 119
	RESERVED 120
	RESERVED 121
	RESERVED 122
	RESERVED 123
	RESERVED 124
	RESERVED 125
		callCommandPrimitive 126
		callReporterPrimitive 127'
	opcodes = (dictionary)
	for line (lines opcodeDefinitions) {
		words = (words line)
		if (and ((count words) > 1) ('RESERVED' != (first words))) {
			atPut opcodes (at words 1) (toInteger (at words 2))
		}
	}

	// renamed opcodes:
	atPut opcodes 'newArray' 60
	atPut opcodes 'fillArray' 62
}

// instruction generation: entry point

method instructionsFor SmallCompiler aBlockOrFunction {
	// Return a list of instructions for the given block, script, or function.
	// Add a 'halt' if needed and append any literals (e.g. strings) used.

	if (and (isClass aBlockOrFunction 'Block') (isPrototypeHat aBlockOrFunction)) {
		// function definition hat: get its function
		aBlockOrFunction = (function (editedPrototype aBlockOrFunction))
	}

	argNames = (dictionary)
	if (isClass aBlockOrFunction 'Function') {
		func = aBlockOrFunction
		for a (argNames func) {
			atPut argNames a (count argNames)
		}
		cmdOrReporter = (cmdList func)
		if (isNil cmdOrReporter) { // a function hat without any blocks
			cmdOrReporter = (newCommand 'noop')
		}
	} else {
		cmdOrReporter = (expression aBlockOrFunction)
	}

	assignFunctionIDs (smallRuntime)
	collectVars this cmdOrReporter

	result = (list (array 'initLocals' (count localVars)))
	if (isClass cmdOrReporter 'Command') {
		op = (primName cmdOrReporter)
		if ('whenCondition' == op) {
			addAll result (instructionsForWhenCondition this cmdOrReporter)
		} ('whenButtonPressed' == op) {
			addAll result (instructionsForCmdList this (nextBlock cmdOrReporter))
			add result (array 'halt' 0)
		} ('whenStarted' == op) {
			addAll result (instructionsForCmdList this (nextBlock cmdOrReporter))
			add result (array 'halt' 0)
		} ('whenBroadcastReceived' == op) {
			addAll result (instructionsForExpression this (first (argList cmdOrReporter)))
			add result (array 'recvBroadcast' 1)
			addAll result (instructionsForCmdList this (nextBlock cmdOrReporter))
			add result (array 'halt' 0)
		} (isClass aBlockOrFunction 'Function') {
			if (or ('noop' != (primName cmdOrReporter)) (notNil (nextBlock cmdOrReporter))) {
				if (isEmpty (argNames func)) {
					add result (array 'pushLiteral' (functionName func))
					add result (array 'recvBroadcast' 1)
				}
				addAll result (instructionsForCmdList this cmdOrReporter)
			}
			add result (array 'pushImmediate' falseObj)
			add result (array 'returnResult' 0)
		} else {
			addAll result (instructionsForCmdList this cmdOrReporter)
			add result (array 'halt' 0)
		}
	} else {
		addAll result (instructionsForCmdList this (newReporter 'return' cmdOrReporter))
	}
	if (and
		((count result) == 2)
		(isOneOf (first (first result)) 'halt' 'stopAll')) {
			// In general, just looking at the final instructon isn't enough because
			// it could just be the end of a conditional body that is jumped
			// over; in that case, we need the final halt as the jump target.
			removeLast result // remove the final halt
	}
	appendLiterals this result
	return result
}

// instruction generation: when hat block

method instructionsForWhenCondition SmallCompiler cmdOrReporter {
	condition = (instructionsForExpression this (first (argList cmdOrReporter)))
	body = (instructionsForCmdList this (nextBlock cmdOrReporter))
	result = (list)

	// wait until condition becomes true
	addAll result (instructionsForExpression this 10)
	add result (array 'waitMillis' 1)
	addAll result condition
	add result (array 'jmpFalse' (0 - ((count condition) + 3)))

	addAll result body

	// loop back to condition test
	add result (array 'jmp' (0 - ((count result) + 1)))
	return result
}

// instruction generation: command lists and control structures

method instructionsForCmdList SmallCompiler cmdList {
	result = (list)
	cmd = cmdList
	while (notNil cmd) {
		addAll result (instructionsForCmd this cmd)
		cmd = (nextBlock cmd)
	}
	return result
}

method instructionsForCmd SmallCompiler cmd {
	result = (list)
	op = (primName cmd)
	args = (argList cmd)
	if (isOneOf op '=' 'local') {
		addAll result (instructionsForExpression this (at args 2))
		add result (setVar this (first args))
	} ('+=' == op) {
		addAll result (instructionsForExpression this (at args 2))
		add result (incrementVar this (first args))
	} ('return' == op) {
		if (0 == (count args)) {
			add result (array 'pushImmediate' zeroObj)
		} else {
			addAll result (instructionsForExpression this (at args 1))
		}
		add result (array 'returnResult' 0)
	} ('stopTask' == op) {
		add result (array 'halt' 0)
	} ('forever' == op) {
		return (instructionsForForever this args)
	} ('if' == op) {
		return (instructionsForIf this args)
	} ('ifElse' == op) {
		return (instructionsForIfElse this (toList args))
	} ('repeat' == op) {
		return (instructionsForRepeat this args)
	} ('repeatUntil' == op) {
		return (instructionsForRepeatUntil this args)
	} ('waitUntil' == op) {
		return (instructionsForWaitUntil this args)
	} ('for' == op) {
		return (instructionsForForLoop this args)
	} (and ('digitalWriteOp' == op) (isClass (first args) 'Integer') (isClass (last args) 'Boolean')) {
		pinNum = ((first args) & 255)
		if (true == (last args)) {
			add result (array 'digitalSet' pinNum)
		} else {
			add result (array 'digitalClear' pinNum)
		}
		return result
	} ('sendBroadcastSimple' == op) {
		return (primitive this 'sendBroadcast' args true)
	} ('comment' == op) {
		// comments do not generate any code
	} ('ignoreArgs' == op) {
		for arg args {
			addAll result (instructionsForExpression this arg)
		}
		add result (array 'pop' (count args))
		return result
	} (isFunctionCall this op) {
		return (instructionsForFunctonCall this op args true)
	} else {
		return (primitive this op args true)
	}
	return result
}

method instructionsForIf SmallCompiler args {
	result = (list)
	jumpsToFix = (list)
	i = 1
	while (i < (count args)) {
		finalCase = ((i + 2) >= (count args)) // true if this is the final case in the if statement
		test = (at args i)
		body = (instructionsForCmdList this (at args (i + 1)))
		if (true != test) {
			addAll result (instructionsForExpression this test)
			offset = (count body)
			if (not finalCase) { offset += 1 }
			add result (array 'jmpFalse' offset)
		}
		addAll result body
		if (not finalCase) {
			jumpToEnd = (array 'jmp' (count result)) // jump offset to be fixed later
			add jumpsToFix jumpToEnd
			add result jumpToEnd
		}
		i += 2
	}
	instructionCount = (count result)
	for jumpInstruction jumpsToFix {
		atPut jumpInstruction 2 (instructionCount - ((at jumpInstruction 2) + 1)) // fix jump offset
	}
	return result
}

method instructionsForIfElse SmallCompiler args {
	if ((count args) != 3) { error 'compiler error: expected three arguments to ifElse' }
	addAt args 3 true // insert true before 'else' case
	return (instructionsForIf this args)
}

method instructionsForForever SmallCompiler args {
	result = (instructionsForCmdList this (at args 1))
	add result (array 'jmp' (0 - ((count result) + 1)))
	return result
}

method instructionsForRepeat SmallCompiler args {
	result = (instructionsForExpression this (at args 1)) // loop count
	body = (instructionsForCmdList this (at args 2))
	add result (array 'pushImmediate' oneObj)
	add result (array '+' 2)
	add result (array 'jmp' (count body))
	addAll result body
	add result (array 'decrementAndJmp' (0 - ((count body) + 1)))
	return result
}

method instructionsForRepeatUntil SmallCompiler args {
	result = (list)
	conditionTest = (instructionsForExpression this (at args 1))
	body = (instructionsForCmdList this (at args 2))
	add result (array 'jmp' (count body))
	addAll result body
	addAll result conditionTest
	add result (array 'jmpFalse' (0 - (+ (count body) (count conditionTest) 1)))
	return result
}

method instructionsForWaitUntil SmallCompiler args {
	result = (list)
	conditionTest = (instructionsForExpression this (at args 1))
	addAll result conditionTest
	add result (array 'jmpFalse' (0 - (+ (count conditionTest) 1)))
	return result
}

method instructionsForForLoop SmallCompiler args {
	result = (instructionsForExpression this (at args 2))
	loopVarIndex = (at localVars (first args))
	body = (instructionsForCmdList this (at args 3))
	addAll result (array
		(array 'pushImmediate' falseObj) // this will be N, the total loop count
		(array 'pushImmediate' falseObj) // this will be a decrementing loop counter
		(array 'jmp' (count body)))
	addAll result body
	addAll result (array
		(array 'forLoop' loopVarIndex)
		(array 'jmp' (0 - ((count body) + 2)))
		(array 'pop' 3))
	return result
}

// instruction generation: expressions

method instructionsForExpression SmallCompiler expr {
	// immediate values
	if (true == expr) {
		return (list (array 'pushImmediate' trueObj))
	} (false == expr) {
		return (list (array 'pushImmediate' falseObj))
	} (isNil expr) {
		return (list (array 'pushImmediate' zeroObj))
	} (isClass expr 'Integer') {
		if (and (-4194304 <= expr) (expr <= 4194303)) { // 23-bit encoded as 24 bit int object
			return (list (array 'pushImmediate' (((expr << 1) | 1) & (hex 'FFFFFF')) ))
		} else {
			return (list
				(array 'pushBigImmediate' 0)
				((expr << 1) | 1)) // 32-bit integer objects follows pushBigImmediate instruction
		}
	} (isClass expr 'String') {
		return (list (array 'pushLiteral' expr))
	} (isClass expr 'Float') {
		error 'Floats are not yet supported'
	} (isClass expr 'Color') {
		return (instructionsForExpression this (scaledRGB this expr))
	}

	// expressions
	op = (primName expr)
	args = (argList expr)
	if ('v' == op) { // variable
		return (list (getVar this (first args)))
	} ('booleanConstant' == op) {
		if (first args) {
			return (list (array 'pushImmediate' trueObj))
		} else {
			return (list (array 'pushImmediate' falseObj))
		}
	} ('colorSwatch' == op) {
		c = (color (at args 1) (at args 2) (at args 3))
		return (instructionsForExpression this (scaledRGB this c))
	} ('and' == op) {
		return (instructionsForAnd this args)
	} ('or' == op) {
		return (instructionsForOr this args)
	} (isFunctionCall this op) {
		return (instructionsForFunctonCall this op args false)
	} else {
		return (primitive this op args false)
	}
}

method scaledRGB SmallCompiler aColor {
	brightness = (((raise 2 (5 * (brightness aColor))) - 1) / 31) // range: 0-1
	saturation = (2 * (saturation aColor)) // increase saturation
	color = (colorHSV (hue aColor) saturation (0.125 * brightness)) // RGB components all 0-31
	return (pixelRGB color)
}

method instructionsForAnd SmallCompiler args {
	tests = (list)
	totalInstrCount = 3 // final three instructions
	for expr args {
		instrList = (instructionsForExpression this expr)
		add tests instrList
		totalInstrCount += ((count instrList) + 1)
	}
	instrCount = 0
	result = (list)
	for t tests {
		addAll result t
		add result (array 'jmpFalse' (totalInstrCount - ((count result) + 2)))
	}
	add result (array 'pushImmediate' trueObj) // all conditions were true: push result
	add result (array 'jmp' 1) // skip over false case
	add result (array 'pushImmediate' falseObj) // some condition was false: push result
	return result
}

method instructionsForOr SmallCompiler args {
	tests = (list)
	totalInstrCount = 3 // final three instructions
	for expr args {
		instrList = (instructionsForExpression this expr)
		add tests instrList
		totalInstrCount += ((count instrList) + 1)
	}
	instrCount = 0
	result = (list)
	for t tests {
		addAll result t
		add result (array 'jmpTrue' (totalInstrCount - ((count result) + 2)))
	}
	add result (array 'pushImmediate' falseObj) // all conditions were false: push result
	add result (array 'jmp' 1) // skip over true case
	add result (array 'pushImmediate' trueObj) // some condition was true: push result
	return result
}

// instruction generation utility methods

method primitive SmallCompiler op args isCommand {
	result = (list)
	if ('print' == op) { op = 'printIt' }
	if ('comment' == op) {
		// ignore comments
	} (contains opcodes op) {
		for arg args {
			addAll result (instructionsForExpression this arg)
		}
		add result (array op (count args))
	} (and (beginsWith op '[') (endsWith op ']')) {
		// named primitives of the form '[primSetName:primName]'
		i = (findFirst op ':')
		if (notNil i) {
			primSetName = (substring op 2 (i - 1))
			primName = (substring op (i + 1) ((count op) - 1))
			add result (array 'pushLiteral' primSetName)
			add result (array 'pushLiteral' primName)
			for arg args {
				addAll result (instructionsForExpression this arg)
			}
			if isCommand {
				add result (array 'callCommandPrimitive' ((count args) + 2))
			} else {
				add result (array 'callReporterPrimitive' ((count args) + 2))
			}
		}
	} else {
		print 'Skipping unknown op:' op
	}
	return result
}

// Variables

method collectVars SmallCompiler cmdOrReporter {
	sharedVars = (allVariableNames (project (scripter (smallRuntime))))

	localVars = (dictionary)
	todo = (list cmdOrReporter)
	while ((count todo) > 0) {
		cmd = (removeFirst todo)
		if (isOneOf (primName cmd) 'local' 'for') {
			// explicit local variables and 'for' loop indexes are always local
			varName = (first (argList cmd))
			if (not (or
				(contains argNames varName)
				(contains localVars varName))) {
					atPut localVars varName (count localVars)
			}
		} (isOneOf (primName cmd) 'v' '=' '+=') {
			// undeclared variables that are not global (shared) are treated as local
			varName = (first (argList cmd))
			if (not (or
				(contains sharedVars varName)
				(contains argNames varName)
				(contains localVars varName))) {
					atPut localVars varName (count localVars)
			}
		}
		for arg (argList cmd) {
			if (isAnyClass arg 'Command' 'Reporter') {
				add todo arg
			}
		}
		if (notNil (nextBlock cmd)) { add todo (nextBlock cmd) }
	}
}

method getVar SmallCompiler varName {
	if (notNil (at localVars varName)) {
		return (array 'pushLocal' (at localVars varName))
	} (notNil (at argNames varName)) {
		return (array 'pushArg' (at argNames varName))
	}
	globalID = (globalVarIndex this varName)
	if (notNil globalID) { return (array 'pushVar' globalID) }
}

method setVar SmallCompiler varName {
	if (notNil (at localVars varName)) {
		return (array 'storeLocal' (at localVars varName))
	} (notNil (at argNames varName)) {
		return (array 'storeArg' (at argNames varName))
	}
	globalID = (globalVarIndex this varName)
	if (notNil globalID) { return (array 'storeVar' globalID) }
}

method incrementVar SmallCompiler varName {
	if (notNil (at localVars varName)) {
		return (array 'incrementLocal' (at localVars varName))
	} (notNil (at argNames varName)) {
		return (array 'incrementArg' (at argNames varName))
	}
	globalID = (globalVarIndex this varName)
	if (notNil globalID) { return (array 'incrementVar' globalID) }
}

method globalVarIndex SmallCompiler varName {
	varNames = (allVariableNames (project (scripter (smallRuntime))))
	id = (indexOf varNames varName)
	if (isNil id) {
		error 'Unknown variable' varName
	}
	if (id >= 100) { error 'Id' id 'for variable' varName 'is out of range' }
	return (id - 1) // VM uses zero-based index
}

// function calls

method isFunctionCall SmallCompiler op {
	return (notNil (lookupChunkID (smallRuntime) op))
}

method instructionsForFunctonCall SmallCompiler op args isCmd {
	result = (list)
	callee = (lookupChunkID (smallRuntime) op)
	for arg args {
		addAll result (instructionsForExpression this arg)
	}
	add result (array 'callFunction' (((callee & 255) << 8) | ((count args) & 255)))
	if isCmd { add result (array 'pop' 1) } // discard the return value
	return result
}

// literal values (strings and large integers )

method appendLiterals SmallCompiler instructions {
	// For now, strings and integers too large for pushImmediate are the only literals.
	// Perhaps add support for constant literal arrays later.

	literals = (list)
	literalOffsets = (dictionary)
	nextOffset = (count instructions)
	for ip (count instructions) {
		instr = (at instructions ip)
		if (and (isClass instr 'Array') ('pushLiteral' == (first instr))) {
			literal = (at instr 2)
			litOffset = (at literalOffsets literal)
			if (isNil litOffset) {
				litOffset = nextOffset
				add literals literal
				atPut literalOffsets literal litOffset
				nextOffset += (wordsForLiteral this literal)
			}
			atPut instr 2 (litOffset - ip)
		}
	}
	addAll instructions literals
}

method wordsForLiteral SmallCompiler literal {
	headerWords = 1
	if (isClass literal 'String') {
		return (headerWords + (floor (((byteCount literal) + 4) / 4)))
	}
	error 'Illegal literal type:' literal
}

// binary code generation

method addBytesForInstructionTo SmallCompiler instr bytes {
	// Append the bytes for the given instruction to bytes (little endian).

	opcode = (at opcodes (first instr))
	if (isNil opcode) { error 'Unknown opcode:' (first instr) }
	add bytes opcode
	arg = (at instr 2)
	if (not (and (-16777216 <= arg) (arg <= 16777215))) {
		error 'Argument does not fit in 24 bits'
	}
	add bytes (arg & 255)
	add bytes ((arg >> 8) & 255)
	add bytes ((arg >> 16) & 255)
}

method addBytesForIntegerLiteralTo SmallCompiler n bytes {
	// Append the bytes for the given integer to bytes (little endian).

	add bytes (n & 255)
	add bytes ((n >> 8) & 255)
	add bytes ((n >> 16) & 255)
	add bytes ((n >> 24) & 255)
}

method addBytesForStringLiteral SmallCompiler s bytes {
	// Append the bytes for the given string to bytes.

	byteCount = (byteCount s)
	wordCount = (floor ((byteCount + 4) / 4))
	headerWord = ((wordCount << 4) | stringClassID);
	repeat 4 { // add header bytes, little endian
		add bytes (headerWord & 255)
		headerWord = (headerWord >> 8)
	}
	for i byteCount {
		add bytes (byteAt s i)
	}
	repeat (4 - (byteCount % 4)) { // pad with zeros to next word boundary
		add bytes 0
	}
}<|MERGE_RESOLUTION|>--- conflicted
+++ resolved
@@ -202,9 +202,6 @@
 		(array ' ' '[net:stopWiFi]'		'stop WiFi')
 		(array 'r' '[net:wifiStatus]'	'WiFi status')
 		(array 'r' '[net:myIPAddress]'	'my IP address')
-<<<<<<< HEAD
-		(array 'r' '[net:getURL]'	'get http܃// _' 'str' 'microblocks.fun')
-=======
 
 		(array ' ' '[net:httpConnect]'			'connect to http܃// _ : port _' 'str num' 'microblocks.fun' 80)
 		(array 'r' '[net:httpIsConnected]'		'is HTTP connected?')
@@ -216,7 +213,6 @@
 		(array 'r' '[net:httpServerGetRequest]'	'HTTP server request')
 		(array ' ' '[net:respondToHttpRequest]'	'respond _ to HTTP request : with body _ : and headers _' 'str str str' '200 OK' 'Welcome to the MicroBlocks HTTP server' 'Content-Type: text/plain
 Access-Control-Allow-Origin: *')
->>>>>>> be66912d
 
 		(array ' ' '[tft:enableDisplay]'	'enable TFT _' 'bool' true)
 		(array ' ' '[tft:setPixel]'			'set TFT pixel x _ y _ to _' 'num num num' 50 32 16711680)
