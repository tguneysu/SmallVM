; PlatformIO Project Configuration File
;
;   Build options: build flags, source filter
;   Upload options: custom upload port, speed and extra flags
;   Library options: dependencies, extra library storages
;   Advanced options: extra scripting
;
; Please visit documentation for the other options and examples
; https://docs.platformio.org/page/projectconf.html

; Preliminary! MicroBlocks has not yet been fully tested when compiled with PlatformIO.
; This is a still a work in progress. Please continue to use the Arduinio IDE for production.

; To build 'cd' to the the 'smallvm' folder and run a command like:
;	pio run -e samw25x -t upload
; to build and install the MicroBlocks VM on a SAMW25 Xplained Pro board or
;	pio run
; to compile MicroBlocks for all platforms.

[platformio]
src_dir = vm

[env]
framework = arduino
monitor_speed = 115200

[env:microbit]
platform = nordicnrf51
board = bbcmicrobit
; build_flags = -Wl,-Map,output.map

[env:calliope]
platform = nordicnrf51
board = calliope_mini

[env:cpx]
platform = atmelsam
board = adafruit_circuitplayground_m0
lib_deps =
	Servo
	https://github.com/adafruit/Adafruit_ZeroPDM.git

[env:gemma]
platform = atmelsam
board = adafruit_gemma_m0
lib_deps = Servo

[env:itsybitsy]
platform = atmelsam
board = adafruit_itsybitsy_m0
lib_deps = Servo

[env:trinket]
platform = atmelsam
board = adafruit_trinket_m0
lib_deps = Servo

[env:due]
platform = atmelsam
board = due
lib_deps = 883 ; Arduino Servo Library

[env:mkrzero]
platform = atmelsam
board = mkrzero
lib_deps = 883 ; Arduino Servo Library

[env:mkr1000]
platform = atmelsam
board = mkr1000USB
lib_deps =
	WiFi101
	883 ; Arduino Servo Library

[env:zero]
platform = atmelsam
board = zero
lib_deps = 883 ; Arduino Servo Library

[env:nodemcu]
platform = espressif8266
board = nodemcuv2
board_build.ldscript = eagle.flash.4m3m.ld
lib_ignore = Servo

[env:d1mini]
platform = espressif8266
board = d1_mini
board_build.ldscript = eagle.flash.4m3m.ld
lib_deps =
	Adafruit GFX Library
	Adafruit ST7735 and ST7789 Library
	Adafruit BusIO
lib_ignore =
	Servo
	Adafruit STMPE610
	Adafruit seesaw Library
	Adafruit TouchScreen
	SD

[env:iot-bus]
platform = espressif32
board = lolin32
build_flags = -D ARDUINO_IOT_BUS
board_build.partitions = noota_3g.csv
lib_deps =
        WebSockets
	Adafruit GFX Library
	571 ; Adafruit ILI9341
	Adafruit BusIO
	https://github.com/iot-bus/XPT2046_Touchscreen
lib_ignore =
	Adafruit STMPE610
	Adafruit TouchScreen

[env:esp32]
platform = espressif32
board = esp32doit-devkit-v1
board_build.partitions = noota_3g.csv
lib_deps = WebSockets

[env:ed1]
platform = espressif32
board = esp32doit-devkit-v1
build_flags = -D ARDUINO_CITILAB_ED1
board_build.partitions = noota_3g.csv
lib_deps =
        WebSockets
	Adafruit GFX Library
	Adafruit ST7735 and ST7789 Library
	Adafruit BusIO
lib_ignore =
	Adafruit STMPE610
	Adafruit seesaw Library
	Adafruit TouchScreen
	SD

[env:samw25x]
platform = atmelsam
board = samd21g18a
build_flags = -D ARDUINO_SAMD_ATMEL_SAMW25_XPRO
lib_deps =
	WiFi101
	883 ; Arduino Servo Library

[env:m5stack]
platform = espressif32
board = m5stack-core-esp32
board_build.partitions = noota_3g.csv
lib_deps =
        WebSockets
	Adafruit GFX Library
	571 ; Adafruit ILI9341
	Adafruit BusIO
lib_ignore =
	Adafruit STMPE610
	Adafruit seesaw Library
	Adafruit TouchScreen

[env:m5stick]
platform = espressif32
board = m5stick-c
board_build.partitions = noota_3g.csv
lib_deps =
        WebSockets
<<<<<<< HEAD
	Adafruit GFX Library
	Adafruit ST7735 and ST7789 Library
	Adafruit BusIO
lib_ignore =
	Adafruit STMPE610
	Adafruit seesaw Library
	Adafruit TouchScreen
	SD

[env:m5stick+]
platform = espressif32
board = m5stick-c
board_build.partitions = noota_3g.csv
build_flags = -D ARDUINO_M5Stick_Plus
lib_deps =
        WebSockets
=======
>>>>>>> c18b8880
	Adafruit GFX Library
	Adafruit ST7735 and ST7789 Library
	Adafruit BusIO
lib_ignore =
	Adafruit STMPE610
	Adafruit seesaw Library
	Adafruit TouchScreen
	SD

[env:m5ink]
platform = espressif32
board = esp32doit-devkit-v1
build_flags = -D ARDUINO_M5CoreInk
board_build.partitions = noota_3g.csv
lib_deps = WebSockets

[env:m5atom]
platform = espressif32
board = esp32doit-devkit-v1
upload_speed = 115200
build_flags = -D ARDUINO_M5Atom_Matrix_ESP32
board_build.partitions = noota_3g.csv
lib_deps = WebSockets

[env:clue]
platform = nordicnrf52
board = adafruit_cluenrf52840
lib_deps =
	Adafruit GFX Library
	Adafruit ST7735 and ST7789 Library
	Adafruit BusIO
lib_ignore =
	Servo
	Adafruit STMPE610
	Adafruit seesaw Library
	Adafruit TouchScreen
	SD

[env:cplay52]
platform = nordicnrf52
board = adafruit_cplaynrf52840

[env:feather52]
platform = nordicnrf52
board = adafruit_feather_nrf52840

[env:azul]
platform = nordicnrf52
board = adafruit_feather_nrf52840
build_flags = -D SCOUT_MAKES_AZUL
lib_deps =
	Servo
	Adafruit GFX Library
	Adafruit SSD1306
	Adafruit BusIO

[env:teensy31]
platform = teensy
board = teensy31
upload_protocol = teensy-cli

[env:teensy40]
platform = teensy
board = teensy40
upload_protocol = teensy-cli

[env:teensy41]
platform = teensy
board = teensy41
upload_protocol = teensy-cli

[env:m0pro]
platform = atmelsam
board = mzeropro
lib_deps = 883 ; Arduino Servo Library 

[env:microbitV2]
platform = nordicnrf52
board = BBCmicrobitV2
build_flags = -UNRF52 -DNRF52_SERIES -DNRF52833_XXAA
; platform_packages =
; 	platformio/framework-arduinonordicnrf5 @ https://github.com/jhmaloney/arduino-nRF5.git

[env:metroM0]
platform = atmelsam
board = adafruit_metro_m0
build_flags = -D ADAFRUIT_METRO_M0_EXPRESS
lib_deps = Servo<|MERGE_RESOLUTION|>--- conflicted
+++ resolved
@@ -163,25 +163,6 @@
 board_build.partitions = noota_3g.csv
 lib_deps =
         WebSockets
-<<<<<<< HEAD
-	Adafruit GFX Library
-	Adafruit ST7735 and ST7789 Library
-	Adafruit BusIO
-lib_ignore =
-	Adafruit STMPE610
-	Adafruit seesaw Library
-	Adafruit TouchScreen
-	SD
-
-[env:m5stick+]
-platform = espressif32
-board = m5stick-c
-board_build.partitions = noota_3g.csv
-build_flags = -D ARDUINO_M5Stick_Plus
-lib_deps =
-        WebSockets
-=======
->>>>>>> c18b8880
 	Adafruit GFX Library
 	Adafruit ST7735 and ST7789 Library
 	Adafruit BusIO
