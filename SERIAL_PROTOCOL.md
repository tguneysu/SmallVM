# Microblocks Serial Protocol (version 2.06)

This protocol describes how information flows from the
board to the IDE and the other way around. All messages
are encoded into a byte array and start with a flag
byte that indicates the beginning of a new message. The
flag byte also indicates whether the message is fixed size
(3 bytes) or variable size. The second byte is an OpCode that
specifies the message type. For many messages, the third
byte is a ChunkID indicating the stack of blocks that is
the subject of the message.

If message framing is lost, perhaps because a byte was dropped,
the receiver discards incoming bytes until it sees one of the two
start flag bytes (0xFA or 0xFB) followed by an OpCode byte in
the range [1..0x1F]. Assuming byte values are uniformly distributed,
there is a 0.08% chance of falsely detecting a message start sequence.
In reality, the flag bytes were chosen to be uncommon; they are
not in the range of 7-bit ASCII and they are illegal byte values
in UTF-8 encoded strings. Thus, it is fairly likely that a legal
start sequence is, indeed, the beginning of a message.

The baud rate is 115.2 kbaud.

**Short message format (3 bytes):**

[0xFA, OpCode, ChunkID]

**Long message format (5 + dataSize bytes):**

[0xFB, OpCode, ChunkID, DataSize-LSB, DataSize-MSB, ...data...]

The data size field specifies the number of data bytes. It is encoded as two bytes, least significant byte first.

The incoming message buffer on the board sets a practical upper
limit on the data size. This buffer size sets the upper limit on the size of a single compiled chunk.

<br>
## IDE → Board (OpCodes 0x01 to 0x1F)

### Store Chunk (OpCode: 0x01; long message)

Set the code for the given chunkID to the given data.
The byte 0xFE is append after the chunk bytes to help
the board to detect truncated messages.

### Delete Chunk (OpCode: 0x02)

Delete the code for the given chunkID. Stop any running
task associated with the given chunkID. After this operation
the chunkID can be recycled.

Note: When deleting a procedure chunk, care must be taken
that no call to that procedure is in progress. It might
be best for the IDE to stop all tasks before
deleting a procedure chunk.

### Start Chunk (OpCode: 0x03)

Start a task for the given chunk. If there is already a task
for this chunk, abort and restart it.

### Stop Chunk (OpCode: 0x04)

Stop the task for the given chunk. Do nothing there is no task
for the given chunk.

### Start All (OpCode: 0x05)

Start tasks for "when started" hats and start polling
"when *condition*" hats.

### Stop All (OpCode: 0x06)

Stop all tasks and stop polling "when *condition*" hats.

### Reserved (OpCodes 0x07-0x0D)

Reserved for additional non-system messages.

### Delete All Chunks (OpCode: 0x0E)

Stop all tasks and delete all chunks from the board.

### System Reset (OpCode: 0x0F)

Stop all tasks and reset the hardware.

Note: With the interim RAM-based chunk storage
implementation, this will also delete all chunks.
However, when persistent chunk storage is
implemented, it will just reset the hardware;
the program will persist.

<br>
## Board → IDE (OpCodes 0x10 to 0x1F)

The board sends task status change and output messages
without being asked and regardless of whether it is tethered.

### Task Started (OpCode: 0x10)

A task was started for the given chunk.

### Task Done (OpCode: 0x11)

The task for the given chunk completed. It did not return a value.

### Task Returned Value (OpCode: 0x12, long message)

The task for the given chunk completed and returned a value.
The data part of the message consists of a one-byte type flag
followed by the return value. The current type flags are:

  * integer (type = 1; data is 4-byte signed integer, LSB first)
  * string (type = 2; data is a UTF-8 string)
  * boolean (type = 3; data is 1-byte, 0 for false, 1 for true)

### Task Error (OpCode: 0x13, long message)

The task associated with the given chunk got an error.
The data part of the message is a one-byte error code followed
by a four-byte integer that encodes the current chunkID (which may be
a procedure chunk, not necessarily the top-level chunk for the task),
and the IP address within that chunk. The format is:

	[IP within chunk (high 24-bits)][chunk ID (low 8-bits)]

<<<<<<< HEAD
### Output Value (OpCode: 0x14, long message)
=======
**TODO:** Describe error codes

### Output String (OpCode: 0x14, long message)
>>>>>>> 58cefab6

Outputs the value in the data part of this message. The value is
encoded the same was as the Task Returned Value message.

### Reserved (OpCodes 0x15-0x1F)

Reserved for additional Board → IDE messages.

<br>
## IDE → Bridge, Bridge → IDE

0xFF is reserved for all messages between the bridge and the IDE.

In this case, the message data will be a JSON object of the form:

    { selector: aMethorSelector, arguments: [ arg1, arg2, ... ] }.

### Get Serial Port List (selector: getSerialPortList)

### Serial Port List Response (selector: getSerialPortListResponse)

### Serial Connect Request (selector: serialConnect)

### Serial Connect Response (selector: serialConnectResponse)

### Serial Disconnect Request (selector: serialDisconnect)

### Serial Disconnect Response (selector: serialDisconnectResponse)<|MERGE_RESOLUTION|>--- conflicted
+++ resolved
@@ -126,13 +126,9 @@
 
 	[IP within chunk (high 24-bits)][chunk ID (low 8-bits)]
 
-<<<<<<< HEAD
-### Output Value (OpCode: 0x14, long message)
-=======
 **TODO:** Describe error codes
 
-### Output String (OpCode: 0x14, long message)
->>>>>>> 58cefab6
+### Output Value (OpCode: 0x14, long message)
 
 Outputs the value in the data part of this message. The value is
 encoded the same was as the Task Returned Value message.
