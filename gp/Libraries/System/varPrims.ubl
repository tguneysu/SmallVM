<<<<<<< HEAD
module 'Variable Prims' Variables
author MicroBlocks
version 1 0
description 'Global variable introspection primitives to read and write variables given their name, enumerate variables and check whether a variable exists.'
tags introspection variables

=======
module 'Variable Primitives' Variables
>>>>>>> d30a664f

	spec 'r' 'varNames' 			'varNames'
	spec 'r' '[vars:varExists]'		'variable named _ exists?' 'str' 'var'
	spec 'r' '[vars:varNamed]'		'value of variable named _' 'str' 'var'
	spec ' ' '[vars:setVarNamed]'	'set variable named _ to _' 'str auto' 'var' 0
	spec 'r' '[vars:varNameForIndex]' 'variable name for index _' 'num' 1

to varNames {
  local 'result' ('[data:makeList]')
  local 'count' ('[vars:varNameForIndex]' -1)
  for i count {
    local 'varName' ('[vars:varNameForIndex]' i)
    if (isType varName 'string') {
      '[data:addLast]' varName result
    }
  }
  return result
}<|MERGE_RESOLUTION|>--- conflicted
+++ resolved
@@ -1,13 +1,8 @@
-<<<<<<< HEAD
-module 'Variable Prims' Variables
+module 'Variable Primitives' Variables
 author MicroBlocks
 version 1 0
 description 'Global variable introspection primitives to read and write variables given their name, enumerate variables and check whether a variable exists.'
 tags introspection variables
-
-=======
-module 'Variable Primitives' Variables
->>>>>>> d30a664f
 
 	spec 'r' 'varNames' 			'varNames'
 	spec 'r' '[vars:varExists]'		'variable named _ exists?' 'str' 'var'
