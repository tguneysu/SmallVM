<<<<<<< HEAD
module 'Touch Screen' Input
author MicroBlocks
version 1 0
description 'Primitives to support the QVGA touch screen display the (discontinued) IoT-Bus Io system.'
tags qvga touch tft

=======
module 'Touch Screen Primitives' Input
>>>>>>> d30a664f

	// Primitives to support the QVGA touch screen display the IoT-Bus Io system.
	// https://www.oddwires.com/iot-bus-qvga-2-4-tft-touch-display/

	spec 'r' '[tft:tftTouched]'				'TFT touched'
	spec 'r' '[tft:tftTouchX]'				'TFT touch X position'
	spec 'r' '[tft:tftTouchY]'				'TFT touch Y position'
	spec 'r' '[tft:tftTouchPressure]'		'TFT touch pressure'<|MERGE_RESOLUTION|>--- conflicted
+++ resolved
@@ -1,15 +1,10 @@
-<<<<<<< HEAD
-module 'Touch Screen' Input
+module 'Touch Screen Primitives' Input
 author MicroBlocks
 version 1 0
-description 'Primitives to support the QVGA touch screen display the (discontinued) IoT-Bus Io system.'
+description 'Primitives to support the QVGA touch screen display on the (discontinued) IoT-Bus Io system.'
 tags qvga touch tft
 
-=======
-module 'Touch Screen Primitives' Input
->>>>>>> d30a664f
-
-	// Primitives to support the QVGA touch screen display the IoT-Bus Io system.
+	// Primitives to support the QVGA touch screen display on the IoT-Bus Io system.
 	// https://www.oddwires.com/iot-bus-qvga-2-4-tft-touch-display/
 
 	spec 'r' '[tft:tftTouched]'				'TFT touched'
