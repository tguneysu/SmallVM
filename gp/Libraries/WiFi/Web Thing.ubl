module 'Web Thing' Comm
<<<<<<< HEAD
author 'MicroBlocks'
depends 'HTTP server' 'Wifi'
description 'Build Web Things as specified by the Mozilla WebThing protocol. If your board is Wifi enabled, you can serve its WebThing description right away. Otherwise, you can use the MicroBlocks connector for the Mozilla Web of Things gateway.'
tags iot mozilla webthing wot
=======
depends 'WiFi/HTTP server' 'WiFi/Wifi'
>>>>>>> 5869a949
variables _WoT_title _WoT_events _WoT_capability _WoT_event_defs _WoT_property_defs '_thing description'

	spec ' ' 'set thing name to' 'set thing name to _' 'auto' 'MicroBlocks thing'
	spec ' ' 'set thing capability to' 'set thing capability to _' 'str.thingTypesMenu' 'Light'
	spec ' ' 'addBooleanProperty' 'set boolean property _ title _ @Type _ : read only _' 'menu.allVarsMenu str str.booleanPropertyTypesMenu bool' '' '' 'OnOffProperty' false
	spec ' ' 'addStringProperty' 'set string property _ title _ @Type _ : read only _' 'menu.allVarsMenu str str.stringPropertyTypesMenu bool' '' '' 'ColorProperty' false
	spec ' ' 'addNumProp' 'set number property _ title _ min _ max _ @Type _ : read only _' 'menu.allVarsMenu str num num str.numberPropertyTypesMenu bool' '' '' 0 100 'LevelProperty' false
	spec ' ' 'register event' 'register event _ type _' 'auto str.thingEventTypesMenu' 'Button A pressed' 'PressedEvent'
	spec ' ' 'start WebThing server' 'start WebThing server'
	spec ' ' 'trigger event' 'trigger event _' 'auto' 'button pressed'
	spec 'r' 'thing description JSON' 'thing description JSON'
	spec 'r' 'properties JSON' 'properties JSON'
	spec 'r' 'event definitions JSON' 'event definitions JSON'
	spec 'r' 'events JSON' 'events JSON'
	spec ' ' '_process OPTIONS request' '_process OPTIONS request _' 'auto' ''
	spec ' ' '_process PUT request' '_process PUT request _' 'auto' ''
	spec ' ' '_process request' '_process GET request _' 'auto' ''
	spec ' ' '_respond 404 Not Found' '_respond 404 Not Found'
	spec 'r' '_JSON value' '_JSON value _' 'auto' '10'
	spec 'r' '_parse JSON value' '_parse JSON value _' 'auto' ''
	spec 'r' '_trimmed' '_trimmed _' 'auto' '  hello    '
	spec ' ' '_WoT_start_server' '_WoT_start_server'
	spec 'r' '_type of' '_type of _' 'auto' '10'
	spec ' ' '_add or replace property' '_add or replace property _ attributes _' 'menu.nil str' '' ''
	spec ' ' '_clear thing description' '_clear thing description'
	spec 'r' '_varNames' '_varNames'

to '_JSON value' value {
  local 'JSON value' ''
  if (isType value 'string') {
    'JSON value' = ('[data:join]' '"' value '"')
  } (isType value 'list') {
    'JSON value' = '['
    for item value {
      'JSON value' = ('[data:join]' (v 'JSON value') ('_JSON value' item) ',')
    }
    'JSON value' = ('[data:join]' ('[data:copyFromTo]' (v 'JSON value') 1 ((size (v 'JSON value')) - 1)) ']')
  } (isType value 'boolean') {
    if value {
      'JSON value' = 'true'
    } else {
      'JSON value' = 'false'
    }
  } else {
    'JSON value' = value
  }
  return (v 'JSON value')
}

to '_WoT_start_server' {
  '[net:startHttpServer]'
  local 'request' ''
  forever {
    request = ('[net:httpServerGetRequest]')
    if (request != (booleanConstant false)) {
      if (('request method' request) == 'GET') {
        '_process request' request
      } (('request method' request) == 'PUT') {
        '_process PUT request' request
      } (('request method' request) == 'OPTIONS') {
        '_process OPTIONS request' request
      } else {
        '_respond 404 Not Found'
      }
    }
    waitMillis 50
  }
}

to '_add or replace property' varName 'attributes JSON' {
  if (_WoT_property_defs == 0) {_WoT_property_defs = ('[data:makeList]')}
  for def _WoT_property_defs {
    if ((at 1 def) == varName) {
      atPut 2 def (v 'attributes JSON')
      return ''
    }
  }
  '[data:addLast]' ('[data:makeList]' varName (v 'attributes JSON')) _WoT_property_defs
}

to '_clear thing description' {
  '_thing description' = 0
}

to '_parse JSON value' JSON {
  local 'value' ('_trimmed' JSON)
  if ((at 1 value) == '[') {
    comment 'Doesn''t handle multi-dimensional lists'
    local 'list' ('[data:makeList]')
    value = ('[data:copyFromTo]' value 2 ((size value) - 1))
    local 'comma index' ('[data:find]' ',' value)
    repeatUntil ((v 'comma index') == -1) {
      '[data:addLast]' ('_parse JSON value' ('[data:copyFromTo]' value 1 ((v 'comma index') - 1))) list
      value = ('[data:copyFromTo]' value ((v 'comma index') + 1))
      'comma index' = ('[data:find]' ',' value)
    }
    '[data:addLast]' ('_parse JSON value' value) list
    value = list
  } else {
    value = ('[misc:jsonGet]' value '')
  }
  return value
}

to '_process OPTIONS request' req {
  '[net:respondToHttpRequest]' '200 OK' '' 'Access-Control-Allow-Origin: *
Access-Control-Allow-Methods: PUT, GET, OPTIONS
Access-Control-Allow-Headers: Content-Type'
}

to '_process PUT request' req {
  local 'path' ('path of request' req)
  if (('[data:find]' '/properties/' path) > 0) {
    local 'varName' ('[data:copyFromTo]' path 13)
    if ('[vars:varExists]' varName) {
      local 'body' ('body of request' req)
      '[vars:setVarNamed]' varName ('_parse JSON value' ('[data:copyFromTo]' body (('[data:find]' ':' body) + 1) (('[data:find]' '}' body) - 1)))
      '[net:respondToHttpRequest]' '200 OK' ('[data:join]' '{"' varName '":' ('_JSON value' ('[vars:varNamed]' varName)) '}') 'Access-Control-Allow-Origin: *
Content-Type: application/json'
    } else {
      '_respond 404 Not Found'
    }
  } else {
    '_respond 404 Not Found'
  }
}

to '_process request' req {
  local 'path' ('path of request' req)
  if (path == '/') {
    '[net:respondToHttpRequest]' '200 OK' ('thing description JSON') 'Access-Control-Allow-Origin: *
Content-Type: application/json'
  } (or (path == '/properties') (path == '/properties/')) {
    '[net:respondToHttpRequest]' '200 OK' ('properties JSON') 'Access-Control-Allow-Origin: *
Content-Type: application/json'
  } (('[data:find]' '/properties/' path) > 0) {
    local 'varName' ('[data:copyFromTo]' path 13)
    if ('[vars:varExists]' varName) {
      '[net:respondToHttpRequest]' '200 OK' ('[data:join]' '{"' varName '":' ('_JSON value' ('[vars:varNamed]' varName)) '}') 'Access-Control-Allow-Origin: *
Content-Type: application/json'
    } else {
      '_respond 404 Not Found'
    }
  } (or (path == '/events') (path == '/events/')) {
    '[net:respondToHttpRequest]' '200 OK' ('events JSON') 'Access-Control-Allow-Origin: *
Content-Type: application/json'
    _WoT_events = ('[data:makeList]')
  } else {
    '_respond 404 Not Found'
  }
}

to '_respond 404 Not Found' {
  '[net:respondToHttpRequest]' '404 Not Found' '{ "error":"Resource not found" }' 'Access-Control-Allow-Origin: *
Content-Type: application/json'
}

to '_trimmed' string {
  comment 'remove surrounding spaces'
  repeatUntil ((at 1 string) != ' ') {
    string = ('[data:copyFromTo]' string 2)
  }
  repeatUntil ((at 'last' string) != ' ') {
    string = ('[data:copyFromTo]' string 1 ((size string) - 1))
  }
  return string
}

to '_type of' value {
  if (isType value 'number') {
    return 'number'
  } (isType value 'list') {
    return 'array'
  } (isType value 'string') {
    return 'string'
  } (isType value 'boolean') {
    return 'boolean'
  }
  comment 'should never happen'
  return 'null'
}

to '_varNames' {
  local 'result' ('[data:makeList]')
  local 'count' ('[vars:varNameForIndex]' -1)
  for i count {
    local 'varName' ('[vars:varNameForIndex]' i)
    if (isType varName 'string') {
      '[data:addLast]' varName result
    }
  }
  return result
}

to addBooleanProperty varName title type optionalReadOnly {
  local 'readonly' (booleanConstant false)
  if ((pushArgCount) > 3) {
    readonly = optionalReadOnly
  }
  '_add or replace property' varName ('[data:join]' '"title":"' title '","type":"boolean","@type":"' type '",' '"readonly":' readonly)
}

to addNumProp varName title min max type optionalReadOnly {
  local 'readonly' (booleanConstant false)
  if ((pushArgCount) > 5) {
    readonly = optionalReadOnly
  }
  '_add or replace property' varName ('[data:join]' '"title":"' title '","type":"number","@type":"' type '",' '"readonly":' readonly ',"minimum":' min ',"maximum":' max)
}

to addStringProperty varName title type optionalReadOnly {
  local 'readonly' (booleanConstant false)
  if ((pushArgCount) > 3) {
    readonly = optionalReadOnly
  }
  '_add or replace property' varName ('[data:join]' '"title":"' title '","type":"string","@type":"' type '",' '"readonly":' readonly)
}

to 'event definitions JSON' {
  local 'JSON' '{'
  if (_WoT_event_defs == 0) {
    _WoT_event_defs = ('[data:makeList]')
  }
  for 'event def' _WoT_event_defs {
    JSON = ('[data:join]' JSON '"' (at 1 (v 'event def')) '":{"description":"MicroBlocks event","@type":"' (at 2 (v 'event def')) '"},')
  }
  if ((size JSON) > 1) {
    return ('[data:join]' ('[data:copyFromTo]' JSON 1 ((size JSON) - 1)) '}')
  } else {
    return '{}'
  }
}

to 'events JSON' {
  local 'JSON' '['
  for event _WoT_events {
    JSON = ('[data:join]' JSON '{"' (at 1 event) '":{"data":{"id":' (at 2 event) '}}},')
  }
  if ((size JSON) > 1) {
    return ('[data:join]' ('[data:copyFromTo]' JSON 1 ((size JSON) - 1)) ']')
  } else {
    return '[]'
  }
}

to 'properties JSON' {
  local 'JSON' '{'
  if (or (_WoT_property_defs == 0) ((size _WoT_property_defs) == 0)) {
    for varName ('_varNames') {
      if (not ((at 1 varName) == '_')) {
        local 'value' ('[vars:varNamed]' varName)
        JSON = ('[data:join]' JSON '"' varName '":{"title":"' varName '","type":"' ('_type of' value) '","links":[{"href":"/properties/' varName '"}],"@type":""},')
      }
    }
  } else {
    for 'property def' _WoT_property_defs {
      local 'varName' (at 1 (v 'property def'))
      JSON = ('[data:join]' JSON '"' varName '":{"links":[{"href":"/properties/' varName '"}],' (at 2 (v 'property def')) '},')
    }
  }
  if ((at 'last' JSON) == ',') {
    JSON = ('[data:copyFromTo]' JSON 1 ((size JSON) - 1))
  }
  return ('[data:join]' JSON '}')
}

to 'register event' 'event title' 'event type' {
  local 'event def' ('[data:makeList]' (v 'event title') (v 'event type'))
  if (_WoT_event_defs == 0) {
    _WoT_event_defs = ('[data:makeList]')
  }
  for def _WoT_event_defs {
    if ((at 1 def) == (v 'event title')) {
      atPut 2 def (v 'event type')
      return ''
    }
  }
  '[data:addLast]' (v 'event def') _WoT_event_defs
}

to 'set thing capability to' capability {
  _WoT_capability = capability
}

to 'set thing name to' title {
  _WoT_title = title
}

to 'start WebThing server' {
  if (_WoT_title == 0) {'set thing name to' 'MicroBlocks thing'}
  if (_WoT_capability == 0) {'set thing capability to' ''}
  if (_WoT_events == 0) {_WoT_events = ('[data:makeList]')}
  if ('[net:hasWiFi]') {
    sendBroadcastSimple '_WoT_start_server'
  } else {
    '_thing description' = ('thing description JSON')
  }
}

to 'thing description JSON' {
  return ('[data:join]' '{"title":"' _WoT_title '","@context":"https://iot.mozilla.org/schemas/","@type":["' _WoT_capability '"],"links":[{"rel":"events","href":"/events"},{"rel":"properties","href":"/properties"}],"properties":' ('properties JSON') ',"events":' ('event definitions JSON') '}')
}

to 'trigger event' 'event name' {
  '[data:addLast]' ('[data:makeList]' (v 'event name') (millisOp)) _WoT_events
}
<|MERGE_RESOLUTION|>--- conflicted
+++ resolved
@@ -1,12 +1,8 @@
 module 'Web Thing' Comm
-<<<<<<< HEAD
 author 'MicroBlocks'
-depends 'HTTP server' 'Wifi'
+depends 'WiFi/HTTP server' 'WiFi/Wifi'
 description 'Build Web Things as specified by the Mozilla WebThing protocol. If your board is Wifi enabled, you can serve its WebThing description right away. Otherwise, you can use the MicroBlocks connector for the Mozilla Web of Things gateway.'
 tags iot mozilla webthing wot
-=======
-depends 'WiFi/HTTP server' 'WiFi/Wifi'
->>>>>>> 5869a949
 variables _WoT_title _WoT_events _WoT_capability _WoT_event_defs _WoT_property_defs '_thing description'
 
 	spec ' ' 'set thing name to' 'set thing name to _' 'auto' 'MicroBlocks thing'
