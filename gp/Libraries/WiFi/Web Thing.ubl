--- conflicted
+++ resolved
@@ -1,15 +1,10 @@
 module 'Web Thing' Comm
-<<<<<<< HEAD
 author MicroBlocks
 version 3 0 
-depends 'WiFi/HTTP server' 'WiFi/Wifi' 
+depends 'WiFi/HTTP server' 'WiFi/WiFi' 
 tags iot mozilla webthing wot 
 description 'Build Web Things as specified by the Mozilla WebThing protocol. If your board is Wifi enabled, you can serve its WebThing description right away. Otherwise, you can use the MicroBlocks connector for the Mozilla Web of Things gateway.'
-variables _WoT_title _WoT_events _WoT_capability _WoT_event_defs _WoT_property_defs '_thing description' 
-=======
-depends 'WiFi/HTTP server' 'WiFi/WiFi'
 variables _WoT_title _WoT_events _WoT_capability _WoT_event_defs _WoT_property_defs '_thing description'
->>>>>>> 4ebbfcfe
 
 	spec ' ' 'set thing name to' 'set thing name to _' 'auto' 'MicroBlocks thing'
 	spec ' ' 'set thing capability to' 'set thing capability to _' 'str.thingTypesMenu' 'Light'
