--- conflicted
+++ resolved
@@ -42,8 +42,6 @@
 			window.ctx = window.offscreenCanvas.getContext('2d', { alpha: false });
 			window.ctx.imageSmoothingEnabled = false;
 
-<<<<<<< HEAD
-=======
 			var adafruitFont = new FontFace('adafruit', 'url(adafruit_font.ttf)');
 
 			adafruitFont.load().then((font) => {
@@ -51,7 +49,6 @@
 				console.log('Font loaded');
 			});
 
->>>>>>> 4853e50d
 			window.rgbFrom24b = function (color24b) {
 				return 'rgb(' + ((color24b >> 16) & 255) + ',' +
 					((color24b >> 8) & 255) + ',' + (color24b & 255) + ')';
@@ -205,7 +202,6 @@
 			var w = $2;
 			var h = $3;
 			var r = $4;
-<<<<<<< HEAD
 
 			window.ctx.beginPath();
 			window.ctx.moveTo(x + r, y);
@@ -216,18 +212,6 @@
 			window.ctx.lineTo(x + w, y + h - r); // right
 			window.ctx.arc(x + w - r, y + h - r, r, 0, Math.PI / 2, false); // b-r
 
-=======
-
-			window.ctx.beginPath();
-			window.ctx.moveTo(x + r, y);
-
-			window.ctx.lineTo(x + w - r, y); // top
-			window.ctx.arc(x + w - r, y + r, r, 3 * Math.PI / 2, 0, false); // t-r
-
-			window.ctx.lineTo(x + w, y + h - r); // right
-			window.ctx.arc(x + w - r, y + h - r, r, 0, Math.PI / 2, false); // b-r
-
->>>>>>> 4853e50d
 			window.ctx.lineTo(x + r, y + h); // bottom
 			window.ctx.arc(x + r, y + h - r, r, Math.PI / 2, Math.PI, false); // b-l
 
